--- conflicted
+++ resolved
@@ -31,10 +31,6 @@
     "https://us-central1-stu-dashboard-a0ba2.cloudfunctions.net/v2Aggregators"
 )
 LENDING = "lending"
-<<<<<<< HEAD
-=======
-
->>>>>>> 3f7ccc29
 # Map known token symbols to CoinGecko IDs
 coingecko_name_to_id = {
     "weth": "weth",
@@ -427,15 +423,9 @@
         )
         depth_score, max_position_size = analyze_vault_liquidity(aggregator)
         aggregator["depth_score"] = depth_score
-<<<<<<< HEAD
-        aggregator["max_position_size"] = max_position_size    
-        aggregator["type"] = LENDING
-        
-=======
         aggregator["max_position_size"] = max_position_size
         aggregator["type"] = LENDING
 
->>>>>>> 3f7ccc29
     formatted_results = [
         format_aggregator(aggregator) for aggregator in filtered_aggregators
     ]
