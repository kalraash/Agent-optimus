import math
from typing import Any, Dict, List, Union

# Constants
REQUIRED_FIELDS = ("trading_opportunities", "current_positions", "max_pools", "check_sharpe_ratio")
SHARPE_RATIO_THRESHOLD = 1
DEPTH_SCORE_THRESHOLD = 50
IL_RISK_SCORE_THRESHOLD = -0.2

# Weights for each metric
SHARPE_RATIO_WEIGHT = 0.4
DEPTH_SCORE_WEIGHT = 0.3
IL_RISK_SCORE_WEIGHT = 0.3
MIN_COMPOSITE_SCORE_RATIO = 0.5

logs = []
def check_missing_fields(kwargs: Dict[str, Any]) -> List[str]:
    """Check for missing fields and return them, if any."""
    missing = []
    for field in REQUIRED_FIELDS:
        if kwargs.get(field, None) is None:
            missing.append(field)
    return missing


def remove_irrelevant_fields(kwargs: Dict[str, Any]) -> Dict[str, Any]:
    """Remove the irrelevant fields from the given kwargs."""
    return {key: value for key, value in kwargs.items() if key in REQUIRED_FIELDS}


def calculate_composite_score(pool, max_values, check_sharpe_ratio):
    """Calculate the composite score for a given pool."""
    sharpe_ratio = pool.get("sharpe_ratio", math.nan)
    depth_score = pool.get("depth_score", math.nan)
    il_risk_score = pool.get("il_risk_score", math.nan)

    if math.isnan(sharpe_ratio):
        return 0

    if check_sharpe_ratio:
        return sharpe_ratio / max_values["sharpe_ratio"]
    else:
        if math.isnan(depth_score) or math.isnan(il_risk_score):
            return 0

        # Normalize metrics
        normalized_sharpe_ratio = sharpe_ratio / max_values["sharpe_ratio"]
        normalized_depth_score = depth_score / max_values["depth_score"]
        normalized_il_risk_score = (abs(il_risk_score)) / abs(max_values["il_risk_score"])

        # Calculate composite score
        return (
            SHARPE_RATIO_WEIGHT * normalized_sharpe_ratio
            + DEPTH_SCORE_WEIGHT * normalized_depth_score
            + IL_RISK_SCORE_WEIGHT * normalized_il_risk_score
        )

def get_max_values(pools):
    """Get maximum values for normalization."""
    return {
        "sharpe_ratio": max((pool.get("sharpe_ratio", 0) for pool in pools)),
        "depth_score": max((pool.get("depth_score", 0) for pool in pools)),
        "il_risk_score": max((pool.get("il_risk_score", 0) for pool in pools)),
    }


def calculate_relative_percentages(percentages):
    """
    Calculate the relative percentages of a list of percentages.
    This function takes a list of percentages and calculates the relative
    percentage of each element with respect to the running total of the
    percentages encountered so far.
    Args:
        percentages (list of float): A list of percentages.
    Returns:
        list of float: A list of relative percentages.
    """
    total_percentage = sum(percentages)
    dynamic_percentages = []

    if total_percentage == 0:
        logs.append("ERROR: Total percentage cannot be zero.")
        return []

    for percentage in percentages:
        dynamic_percentage = percentage / total_percentage
        dynamic_percentages.append(dynamic_percentage)
        total_percentage -= percentage

    return dynamic_percentages


def apply_risk_thresholds_and_select_optimal_strategy(
    trading_opportunities,
    current_positions=None,
    improvement_threshold=0.1,
    max_pools=1,
    check_sharpe_ratio=False,
):
    """Apply risk thresholds and select the optimal strategy based on combined metrics."""
    # Filter opportunities based on risk thresholds
    filtered_opportunities = []
    for opportunity in trading_opportunities:
        sharpe_ratio = opportunity.get("sharpe_ratio", 0)
        depth_score = opportunity.get("depth_score", 0)
        il_risk_score = opportunity.get("il_risk_score", float("inf"))

        logs.append(f"Evaluating opportunity: {opportunity}")
        if (
            not isinstance(sharpe_ratio, (int, float))
            or not isinstance(depth_score, (int, float))
            or not isinstance(il_risk_score, (int, float))
        ):
            logs.append("WARNING: Invalid values for risk metrics")
            continue

<<<<<<< HEAD
        if check_sharpe_ratio:
            if sharpe_ratio <= SHARPE_RATIO_THRESHOLD:
                logs.append(f"Opportunity does not meet the {SHARPE_RATIO_THRESHOLD=}")
                continue
        else:
            if sharpe_ratio <= SHARPE_RATIO_THRESHOLD:
                logs.append(f"Opportunity does not meet the {SHARPE_RATIO_THRESHOLD=}")
                continue

            if depth_score <= DEPTH_SCORE_THRESHOLD:
                logs.append(f"Opportunity does not meet the {DEPTH_SCORE_THRESHOLD=}")
                continue

            if il_risk_score <= IL_RISK_SCORE_THRESHOLD:
                logs.append(f"Opportunity does not meet the {IL_RISK_SCORE_THRESHOLD=}")
                continue
=======
        if sharpe_ratio <= SHARPE_RATIO_THRESHOLD:
            logs.append(f"Opportunity does not meet the {SHARPE_RATIO_THRESHOLD=}")
            continue

        if depth_score <= DEPTH_SCORE_THRESHOLD:
            logs.append(f"Opportunity does not meet the {DEPTH_SCORE_THRESHOLD=}")
            continue

        if il_risk_score <= IL_RISK_SCORE_THRESHOLD:
            logs.append(f"Opportunity does not meet the {IL_RISK_SCORE_THRESHOLD=}")
            continue
>>>>>>> a7dda0a6

        logs.append("Opportunity meets all risk thresholds")
        filtered_opportunities.append(opportunity)

    if not filtered_opportunities:
        logs.append("No opportunities meet the risk thresholds.")
        return {}

    # Calculate max values for normalization
    max_values = get_max_values(filtered_opportunities)

    # Calculate composite scores for filtered opportunities
    for opportunity in filtered_opportunities:
        opportunity["composite_score"] = calculate_composite_score(
            opportunity, max_values, check_sharpe_ratio
        )

    position_to_exit = {}
    optimal_opportunities = []

    if current_positions:
        # Calculate composite score for the current pool
        current_composite_scores = [
            calculate_composite_score(pool, max_values) for pool in current_positions
        ]

        # Identify the least performing current pool
        least_performing_index = current_composite_scores.index(
            min(current_composite_scores)
        )
        least_performing_score = current_composite_scores[least_performing_index]
        position_to_exit = current_positions[least_performing_index]

        # Compare each opportunity with the least performing current pool
        better_opportunities = [
            opportunity
            for opportunity in filtered_opportunities
            if opportunity["composite_score"]
            > least_performing_score * (1 + improvement_threshold)
        ]

        if better_opportunities:
            # Sort and select the top opportunity
            better_opportunities.sort(key=lambda x: x["composite_score"], reverse=True)
            optimal_opportunities = [better_opportunities[0]]
            optimal_opportunities[0]["relative_funds_percentage"] = 1.0
            logs.append(
                f"Top opportunity found with composite score: {optimal_opportunities[0]['composite_score']}"
            )
        else:
            logs.append.warning(
                f"No opportunities significantly better than the least performing current opportunity with composite score: {least_performing_score}"
            )
            return {"optimal_strategies": [], "position_to_exit": {}}
    else:
        # Sort opportunities based on composite score in descending order
        filtered_opportunities.sort(key=lambda x: x["composite_score"], reverse=True)
        top_composite_score = filtered_opportunities[0]["composite_score"]

        # Select opportunities that meet the minimum composite score ratio
        optimal_opportunities = [
            opp
            for opp in filtered_opportunities[:max_pools]
            if opp["composite_score"] >= MIN_COMPOSITE_SCORE_RATIO * top_composite_score
        ]

        if not optimal_opportunities:
            logs.append("No opportunities meet the minimum composite score ratio.")
            return {"optimal_strategies": [], "position_to_exit": {}}

        # Calculate total composite score for optimal opportunities
        total_composite_score = sum(
            opportunity["composite_score"] for opportunity in optimal_opportunities
        )

        # Assign percentage of funds to each optimal opportunity
        for opportunity in optimal_opportunities:
            opportunity["funds_percentage"] = (
                opportunity["composite_score"] / total_composite_score
            ) * 100

        # Calculate relative percentages
        funds_percentages = [
            opportunity["funds_percentage"] for opportunity in optimal_opportunities
        ]
        relative_percentages = calculate_relative_percentages(funds_percentages)

        # Update opportunities with relative percentages
        for opportunity, relative_percentage in zip(optimal_opportunities, relative_percentages):
            opportunity["relative_funds_percentage"] = round(relative_percentage, 10)    
    
    return {"optimal_strategies": optimal_opportunities, "position_to_exit": position_to_exit} 

def run(*_args, **kwargs) -> Dict[str, Union[bool, str]]:
    """Run the strategy."""
    missing = check_missing_fields(kwargs)
    if len(missing) > 0:
        return {"error": f"Required kwargs {missing} were not provided."}

    kwargs = remove_irrelevant_fields(kwargs)  # Default to 1 if not provided
    optimal_strategies = apply_risk_thresholds_and_select_optimal_strategy(**kwargs)
    optimal_strategies['logs'] = logs
    return optimal_strategies<|MERGE_RESOLUTION|>--- conflicted
+++ resolved
@@ -114,7 +114,6 @@
             logs.append("WARNING: Invalid values for risk metrics")
             continue
 
-<<<<<<< HEAD
         if check_sharpe_ratio:
             if sharpe_ratio <= SHARPE_RATIO_THRESHOLD:
                 logs.append(f"Opportunity does not meet the {SHARPE_RATIO_THRESHOLD=}")
@@ -131,19 +130,6 @@
             if il_risk_score <= IL_RISK_SCORE_THRESHOLD:
                 logs.append(f"Opportunity does not meet the {IL_RISK_SCORE_THRESHOLD=}")
                 continue
-=======
-        if sharpe_ratio <= SHARPE_RATIO_THRESHOLD:
-            logs.append(f"Opportunity does not meet the {SHARPE_RATIO_THRESHOLD=}")
-            continue
-
-        if depth_score <= DEPTH_SCORE_THRESHOLD:
-            logs.append(f"Opportunity does not meet the {DEPTH_SCORE_THRESHOLD=}")
-            continue
-
-        if il_risk_score <= IL_RISK_SCORE_THRESHOLD:
-            logs.append(f"Opportunity does not meet the {IL_RISK_SCORE_THRESHOLD=}")
-            continue
->>>>>>> a7dda0a6
 
         logs.append("Opportunity meets all risk thresholds")
         filtered_opportunities.append(opportunity)
