import math
from typing import Any, Dict, List, Union

from aea.helpers.logging import setup_logger


# Configure logging
_logger = setup_logger(__name__)

# Constants
REQUIRED_FIELDS = ("trading_opportunities", "current_positions", "max_pools")
SHARPE_RATIO_THRESHOLD = 1
DEPTH_SCORE_THRESHOLD = 50
IL_RISK_SCORE_THRESHOLD = -0.2

# Weights for each metric
SHARPE_RATIO_WEIGHT = 0.4
DEPTH_SCORE_WEIGHT = 0.3
IL_RISK_SCORE_WEIGHT = 0.3
MIN_COMPOSITE_SCORE_RATIO = 0.5


def check_missing_fields(kwargs: Dict[str, Any]) -> List[str]:
    """Check for missing fields and return them, if any."""
    missing = []
    for field in REQUIRED_FIELDS:
        if kwargs.get(field, None) is None:
            missing.append(field)
    return missing


def remove_irrelevant_fields(kwargs: Dict[str, Any]) -> Dict[str, Any]:
    """Remove the irrelevant fields from the given kwargs."""
    return {key: value for key, value in kwargs.items() if key in REQUIRED_FIELDS}


def calculate_composite_score(pool, max_values):
    """Calculate the composite score for a given pool."""
    sharpe_ratio = pool.get("sharpe_ratio", math.nan)
    depth_score = pool.get("depth_score", math.nan)
    il_risk_score = pool.get("il_risk_score", math.nan)

    if math.isnan(sharpe_ratio) or math.isnan(depth_score) or math.isnan(il_risk_score):
        return 0

    # Normalize metrics
    normalized_sharpe_ratio = sharpe_ratio / max_values["sharpe_ratio"]
    normalized_depth_score = depth_score / max_values["depth_score"]
    normalized_il_risk_score = (abs(il_risk_score)) / abs(max_values["il_risk_score"])

    # Calculate composite score
    return (
        SHARPE_RATIO_WEIGHT * normalized_sharpe_ratio
        + DEPTH_SCORE_WEIGHT * normalized_depth_score
        + IL_RISK_SCORE_WEIGHT * normalized_il_risk_score
    )


def get_max_values(pools):
    """Get maximum values for normalization."""
    return {
        "sharpe_ratio": max((pool.get("sharpe_ratio", 0) for pool in pools)),
        "depth_score": max((pool.get("depth_score", 0) for pool in pools)),
        "il_risk_score": max((pool.get("il_risk_score", 0) for pool in pools)),
    }


def calculate_relative_percentages(percentages):
    """
    Calculate the relative percentages of a list of percentages.
    This function takes a list of percentages and calculates the relative
    percentage of each element with respect to the running total of the
    percentages encountered so far.
    Args:
        percentages (list of float): A list of percentages.
    Returns:
        list of float: A list of relative percentages.
    """
    total_percentage = sum(percentages)
    dynamic_percentages = []

    if total_percentage == 0:
        _logger.error("Total percentage cannot be zero.")
        return []

    for percentage in percentages:
        dynamic_percentage = percentage / total_percentage
        dynamic_percentages.append(dynamic_percentage)
        total_percentage -= percentage

    return dynamic_percentages


def apply_risk_thresholds_and_select_optimal_strategy(
    trading_opportunities,
    current_positions=None,
    improvement_threshold=0.1,
    max_pools=1,
):
    """Apply risk thresholds and select the optimal strategy based on combined metrics."""

    # Filter opportunities based on risk thresholds
    filtered_opportunities = []
    for opportunity in trading_opportunities:
        sharpe_ratio = opportunity.get("sharpe_ratio", 0)
        depth_score = opportunity.get("depth_score", 0)
        il_risk_score = opportunity.get("il_risk_score", float("inf"))

        _logger.info(f"Evaluating opportunity: {opportunity}")
        if (
            not isinstance(sharpe_ratio, (int, float))
            or not isinstance(depth_score, (int, float))
            or not isinstance(il_risk_score, (int, float))
        ):
            _logger.info("Invalid values for risk metrics")
            continue

        if sharpe_ratio <= SHARPE_RATIO_THRESHOLD:
            _logger.info(f"Opportunity does not meet the {SHARPE_RATIO_THRESHOLD=}")
            continue

        if depth_score <= DEPTH_SCORE_THRESHOLD:
            _logger.info(f"Opportunity does not meet the {DEPTH_SCORE_THRESHOLD=}")
            continue

        if il_risk_score <= IL_RISK_SCORE_THRESHOLD:
            _logger.info(f"Opportunity does not meet the {IL_RISK_SCORE_THRESHOLD=}")
            continue

        _logger.info("Opportunity meets all risk thresholds")
        filtered_opportunities.append(opportunity)

    if not filtered_opportunities:
        _logger.warning("No opportunities meet the risk thresholds.")
        return {}

    # Calculate max values for normalization
    max_values = get_max_values(filtered_opportunities)

    # Calculate composite scores for filtered opportunities
    for opportunity in filtered_opportunities:
        opportunity["composite_score"] = calculate_composite_score(
            opportunity, max_values
        )

    position_to_exit = {}
    optimal_opportunities = []

    if current_positions:
        # Calculate composite score for the current pool
        current_composite_scores = [
            calculate_composite_score(pool, max_values) for pool in current_positions
        ]

        # Identify the least performing current pool
        least_performing_index = current_composite_scores.index(
            min(current_composite_scores)
        )
        least_performing_score = current_composite_scores[least_performing_index]
        position_to_exit = current_positions[least_performing_index]

        # Compare each opportunity with the least performing current pool
        better_opportunities = [
            opportunity
            for opportunity in filtered_opportunities
            if opportunity["composite_score"]
            > least_performing_score * (1 + improvement_threshold)
        ]

        if better_opportunities:
            # Sort and select the top opportunity
            better_opportunities.sort(key=lambda x: x["composite_score"], reverse=True)
            optimal_opportunities = [better_opportunities[0]]
            optimal_opportunities[0]["relative_funds_percentage"] = 1.0
            _logger.info(
                f"Top opportunity found with composite score: {optimal_opportunities[0]['composite_score']}"
            )
        else:
            _logger.warning(
                f"No opportunities significantly better than the least performing current opportunity with composite score: {least_performing_score}"
            )
            return {"optimal_strategies": [], "position_to_exit": {}}
    else:
        # Sort opportunities based on composite score in descending order
        filtered_opportunities.sort(key=lambda x: x["composite_score"], reverse=True)
        top_composite_score = filtered_opportunities[0]["composite_score"]

        # Select opportunities that meet the minimum composite score ratio
        optimal_opportunities = [
            opp
            for opp in filtered_opportunities[:max_pools]
            if opp["composite_score"] >= MIN_COMPOSITE_SCORE_RATIO * top_composite_score
        ]

        if not optimal_opportunities:
            _logger.warning("No opportunities meet the minimum composite score ratio.")
            return {"optimal_strategies": [], "position_to_exit": {}}

        # Calculate total composite score for optimal opportunities
        total_composite_score = sum(
            opportunity["composite_score"] for opportunity in optimal_opportunities
        )

        # Assign percentage of funds to each optimal opportunity
        for opportunity in optimal_opportunities:
            opportunity["funds_percentage"] = (
                opportunity["composite_score"] / total_composite_score
            ) * 100

        # Calculate relative percentages
        funds_percentages = [
            opportunity["funds_percentage"] for opportunity in optimal_opportunities
        ]
        relative_percentages = calculate_relative_percentages(funds_percentages)

        # Update opportunities with relative percentages
<<<<<<< HEAD
        for opportunity, relative_percentage in zip(
            optimal_opportunities, relative_percentages
        ):
            opportunity["relative_funds_percentage"] = relative_percentage

    return {
        "optimal_strategies": optimal_opportunities,
        "position_to_exit": position_to_exit,
    }

=======
        for opportunity, relative_percentage in zip(optimal_opportunities, relative_percentages):
            opportunity["relative_funds_percentage"] = round(relative_percentage, 10)    
    
    return {"optimal_strategies": optimal_opportunities, "position_to_exit": position_to_exit} 
>>>>>>> 7d930504

def run(*_args, **kwargs) -> Dict[str, Union[bool, str]]:
    """Run the strategy."""
    missing = check_missing_fields(kwargs)
    if len(missing) > 0:
        return {"error": f"Required kwargs {missing} were not provided."}

    kwargs = remove_irrelevant_fields(kwargs)  # Default to 1 if not provided
    optimal_strategies = apply_risk_thresholds_and_select_optimal_strategy(**kwargs)
    return optimal_strategies<|MERGE_RESOLUTION|>--- conflicted
+++ resolved
@@ -214,23 +214,10 @@
         relative_percentages = calculate_relative_percentages(funds_percentages)
 
         # Update opportunities with relative percentages
-<<<<<<< HEAD
-        for opportunity, relative_percentage in zip(
-            optimal_opportunities, relative_percentages
-        ):
-            opportunity["relative_funds_percentage"] = relative_percentage
-
-    return {
-        "optimal_strategies": optimal_opportunities,
-        "position_to_exit": position_to_exit,
-    }
-
-=======
         for opportunity, relative_percentage in zip(optimal_opportunities, relative_percentages):
             opportunity["relative_funds_percentage"] = round(relative_percentage, 10)    
     
     return {"optimal_strategies": optimal_opportunities, "position_to_exit": position_to_exit} 
->>>>>>> 7d930504
 
 def run(*_args, **kwargs) -> Dict[str, Union[bool, str]]:
     """Run the strategy."""
