# -*- coding: utf-8 -*-
# ------------------------------------------------------------------------------
#
#   Copyright 2024 Valory AG
#
#   Licensed under the Apache License, Version 2.0 (the "License");
#   you may not use this file except in compliance with the License.
#   You may obtain a copy of the License at
#
#       http://www.apache.org/licenses/LICENSE-2.0
#
#   Unless required by applicable law or agreed to in writing, software
#   distributed under the License is distributed on an "AS IS" BASIS,
#   WITHOUT WARRANTIES OR CONDITIONS OF ANY KIND, either express or implied.
#   See the License for the specific language governing permissions and
#   limitations under the License.
#
# ------------------------------------------------------------------------------

"""This package contains round behaviours of LiquidityTraderAbciApp."""

import json
import logging
import math
import types
from abc import ABC
from collections import defaultdict
from concurrent.futures import Future, ThreadPoolExecutor
from datetime import datetime
from decimal import Context, Decimal, getcontext
from enum import Enum
from typing import (
    Any,
    Callable,
    Dict,
    Generator,
    List,
    Optional,
    Set,
    Tuple,
    Type,
    cast,
)
from urllib.parse import urlencode
from eth_account import Account
from eth_account.messages import encode_defunct
import decimal
from decimal import Decimal

from aea.configurations.data_types import PublicId
from aea.protocols.base import Message
from aea.protocols.dialogue.base import Dialogue
from eth_abi import decode
from eth_utils import keccak, to_bytes, to_checksum_address, to_hex

from packages.dvilela.connections.kv_store.connection import (
    PUBLIC_ID as KV_STORE_CONNECTION_PUBLIC_ID,
)
<<<<<<< HEAD
from packages.valory.connections.mirror_db.connection import (
    PUBLIC_ID as MIRRORDB_CONNECTION_PUBLIC_ID,
)
=======
from packages.dvilela.protocols.kv_store.dialogues import (
    KvStoreDialogue,
    KvStoreDialogues,
)
from packages.dvilela.protocols.kv_store.message import KvStoreMessage
>>>>>>> e5ac09d9
from packages.valory.contracts.balancer_vault.contract import VaultContract
from packages.valory.contracts.balancer_weighted_pool.contract import (
    WeightedPoolContract,
)
from packages.valory.contracts.erc20.contract import ERC20
from packages.valory.contracts.gnosis_safe.contract import (
    GnosisSafeContract,
    SafeOperation,
)
from packages.valory.contracts.merkl_distributor.contract import DistributorContract
from packages.valory.contracts.multisend.contract import (
    MultiSendContract,
    MultiSendOperation,
)
from packages.valory.contracts.staking_activity_checker.contract import (
    StakingActivityCheckerContract,
)
from packages.valory.contracts.staking_token.contract import StakingTokenContract
from packages.valory.contracts.sturdy_yearn_v3_vault.contract import (
    YearnV3VaultContract,
)
from packages.valory.contracts.uniswap_v3_pool.contract import UniswapV3PoolContract
from packages.valory.protocols.contract_api import ContractApiMessage
from packages.valory.protocols.ipfs import IpfsMessage
from packages.valory.protocols.ledger_api import LedgerApiMessage
from packages.valory.skills.abstract_round_abci.base import AbstractRound
from packages.valory.skills.abstract_round_abci.behaviours import (
    AbstractRoundBehaviour,
    BaseBehaviour,
)
from packages.valory.skills.abstract_round_abci.models import Requests
from packages.valory.skills.liquidity_trader_abci.io_.loader import (
    ComponentPackageLoader,
)
from packages.dvilela.protocols.kv_store.dialogues import (
    KvStoreDialogue,
    KvStoreDialogues,
)
from packages.dvilela.protocols.kv_store.message import KvStoreMessage
from packages.valory.skills.liquidity_trader_abci.models import (
    Coingecko,
    Params,
    SharedState,
)
from packages.valory.skills.liquidity_trader_abci.pools.balancer import (
    BalancerPoolBehaviour,
)
from packages.valory.skills.liquidity_trader_abci.pools.uniswap import (
    UniswapPoolBehaviour,
)
from packages.valory.skills.liquidity_trader_abci.rounds import (
    APRPopulationRound,
    APRPopulationPayload,
    CallCheckpointPayload,
    CallCheckpointRound,
    CheckStakingKPIMetPayload,
    CheckStakingKPIMetRound,
    DecisionMakingPayload,
    DecisionMakingRound,
    EvaluateStrategyPayload,
    EvaluateStrategyRound,
    Event,
    FetchStrategiesPayload,
    FetchStrategiesRound,
    GetPositionsPayload,
    GetPositionsRound,
    LiquidityTraderAbciApp,
    PostTxSettlementPayload,
    PostTxSettlementRound,
    StakingState,
    SynchronizedData,
)
from packages.valory.skills.transaction_settlement_abci.payload_tools import (
    hash_payload_to_hex,
)
from packages.valory.protocols.srr.dialogues import SrrDialogue, SrrDialogues
from packages.valory.protocols.srr.message import SrrMessage
from packages.valory.skills.abstract_round_abci.models import Requests


ZERO_ADDRESS = "0x0000000000000000000000000000000000000000"
SAFE_TX_GAS = 0
ETHER_VALUE = 0

# Liveness ratio from the staking contract is expressed in calls per 10**18 seconds.
LIVENESS_RATIO_SCALE_FACTOR = 10**18

# A safety margin in case there is a delay between the moment the KPI condition is
# satisfied, and the moment where the checkpoint is called.
REQUIRED_REQUESTS_SAFETY_MARGIN = 1
MAX_RETRIES_FOR_API_CALL = 3
MAX_RETRIES_FOR_ROUTES = 3
HTTP_OK = [200, 201]
UTF8 = "utf-8"
CAMPAIGN_TYPES = [1, 2]
INTEGRATOR = "valory"
WAITING_PERIOD_FOR_BALANCE_TO_REFLECT = 5
MAX_STEP_COST_RATIO = 0.5
WaitableConditionType = Generator[None, None, Any]
HTTP_NOT_FOUND = [400, 404]
ERC20_DECIMALS = 18
AGENT_TYPE = "Modius"
METRICS_NAME = "APR"
METRICS_TYPE = "json"

class DexType(Enum):
    """DexType"""

    BALANCER = "balancerPool"
    UNISWAP_V3 = "UniswapV3"
    STURDY = "Sturdy"


class Action(Enum):
    """Action"""

    CLAIM_REWARDS = "ClaimRewards"
    EXIT_POOL = "ExitPool"
    ENTER_POOL = "EnterPool"
    BRIDGE_SWAP = "BridgeAndSwap"
    FIND_BRIDGE_ROUTE = "FindBridgeRoute"
    EXECUTE_STEP = "execute_step"
    ROUTES_FETCHED = "routes_fetched"
    FIND_ROUTE = "find_route"
    BRIDGE_SWAP_EXECUTED = "bridge_swap_executed"
    STEP_EXECUTED = "step_executed"
    SWITCH_ROUTE = "switch_route"
    WITHDRAW = "withdraw"
    DEPOSIT = "deposit"


class SwapStatus(Enum):
    """SwapStatus"""

    DONE = "DONE"
    PENDING = "PENDING"
    INVALID = "INVALID"
    NOT_FOUND = "NOT_FOUND"
    FAILED = "FAILED"


class Decision(Enum):
    """Decision"""

    CONTINUE = "continue"
    WAIT = "wait"
    EXIT = "exit"


class PositionStatus(Enum):
    """PositionStatus"""

    OPEN = "open"
    CLOSED = "closed"


class TradingType(Enum):
    """TradingType"""

    BALANCED = "balanced"
    RISKY = "risky"


THRESHOLDS = {TradingType.BALANCED.value: 0.3374, TradingType.RISKY.value: 0.2892}

ASSETS_FILENAME = "assets.json"
POOL_FILENAME = "current_pool.json"
READ_MODE = "r"
WRITE_MODE = "w"


def execute_strategy(
    strategy: str, strategies_executables: Dict[str, Tuple[str, str]], **kwargs: Any
) -> Optional[Dict[str, Any]]:
    """Execute the strategy and return the results."""
    # Reconstruct the logger
    logger = logging.getLogger(__name__)

    strategy_exec_tuple = strategies_executables.get(strategy, None)
    if strategy_exec_tuple is None:
        logger.error(f"No executable was found for {strategy=}!")
        return None

    strategy_exec, callable_method = strategy_exec_tuple
    if callable_method in globals():
        del globals()[callable_method]

    # Execute the strategy code
    exec(strategy_exec, globals())  # pylint: disable=W0122  # nosec
    method = globals().get(callable_method, None)
    if method is None:
        logger.error(
            f"No {callable_method!r} method was found in {strategy} executable."
        )
        return None

    # Call the method and collect results if it's a generator
    result = method(**kwargs)
    if isinstance(result, types.GeneratorType):
        result = list(result)
    return result


class GasCostTracker:
    """Class to track and report gas costs."""

    MAX_RECORDS = 20  # Maximum number of records to keep per chain

    def __init__(self, file_path):
        """Initialize GasCostTracker"""
        self.file_path = file_path
        self.data = {}

    def log_gas_usage(self, chain, timestamp, tx_hash, gas_used, gas_price):
        """Log the gas cost for a transaction."""
        gas_cost_entry = {
            "timestamp": timestamp,
            "tx_hash": tx_hash,
            "gas_used": gas_used,
            "gas_price": gas_price,
        }
        if chain not in self.data:
            self.data[chain] = []

        # Add new record and maintain only the latest MAX_RECORDS
        self.data[chain].append(gas_cost_entry)
        if len(self.data[chain]) > self.MAX_RECORDS:
            self.data[chain] = self.data[chain][-self.MAX_RECORDS :]

    def update_data(self, new_data: dict):
        """Update the internal data with new data."""
        self.data = new_data


class LiquidityTraderBaseBehaviour(BalancerPoolBehaviour, UniswapPoolBehaviour, ABC):
    """Base behaviour for the liquidity_trader_abci skill."""

    def __init__(self, **kwargs: Any) -> None:
        """Initialize `LiquidityTraderBaseBehaviour`."""
        super().__init__(**kwargs)
        self.assets: Dict[str, Any] = {}
        # TO-DO: this will not work if we run it as a service
        self.assets_filepath = self.params.store_path / self.params.assets_info_filename
        self.current_positions: List[Dict[str, Any]] = []
        self.current_positions_filepath: str = (
            self.params.store_path / self.params.pool_info_filename
        )
        self.portfolio_data: Dict[str, Any] = {}
        self.portfolio_data_filepath: str = (
            self.params.store_path / self.params.portfolio_info_filename
        )
        self.pools: Dict[str, Any] = {}
        self.pools[DexType.BALANCER.value] = BalancerPoolBehaviour
        self.pools[DexType.UNISWAP_V3.value] = UniswapPoolBehaviour
        self.service_staking_state = StakingState.UNSTAKED
        self._inflight_strategy_req: Optional[str] = None
        self.gas_cost_tracker = GasCostTracker(
            file_path=self.params.store_path / self.params.gas_cost_info_filename
        )
        # Read the assets and current pool
        self.read_current_positions()
        self.read_assets()
        self.read_gas_costs()
        self.read_portfolio_data()

    @property
    def synchronized_data(self) -> SynchronizedData:
        """Return the synchronized data."""
        return cast(SynchronizedData, super().synchronized_data)

    @property
    def params(self) -> Params:
        """Return the params."""
        return cast(Params, super().params)

    @property
    def shared_state(self) -> SharedState:
        """Get the parameters."""
        return cast(SharedState, self.context.state)

    @property
    def coingecko(self) -> Coingecko:
        """Return the Coingecko."""
        return cast(Coingecko, self.context.coingecko)

    def default_error(
        self, contract_id: str, contract_callable: str, response_msg: ContractApiMessage
    ) -> None:
        """Return a default contract interaction error message."""
        self.context.logger.error(
            f"Could not successfully interact with the {contract_id} contract "
            f"using {contract_callable!r}: {response_msg}"
        )

    def contract_interaction_error(
        self, contract_id: str, contract_callable: str, response_msg: ContractApiMessage
    ) -> None:
        """Return a contract interaction error message."""
        # contracts can only return one message, i.e., multiple levels cannot exist.
        for level in ("info", "warning", "error"):
            msg = response_msg.raw_transaction.body.get(level, None)
            logger = getattr(self.context.logger, level)
            if msg is not None:
                logger(msg)
                return

        self.default_error(contract_id, contract_callable, response_msg)
    
    def contract_interact(
        self,
        performative: ContractApiMessage.Performative,
        contract_address: str,
        contract_public_id: PublicId,
        contract_callable: str,
        data_key: str,
        **kwargs: Any,
    ) -> WaitableConditionType:
        """Interact with a contract."""
        contract_id = str(contract_public_id)

        self.context.logger.info(
            f"Interacting with contract {contract_id} at address {contract_address}\n"
            f"Calling method {contract_callable} with parameters: {kwargs}"
        )

        response_msg = yield from self.get_contract_api_response(
            performative,
            contract_address,
            contract_id,
            contract_callable,
            **kwargs,
        )

        self.context.logger.info(f"Contract response: {response_msg}")

        if response_msg.performative != ContractApiMessage.Performative.RAW_TRANSACTION:
            self.default_error(contract_id, contract_callable, response_msg)
            return None

        data = response_msg.raw_transaction.body.get(data_key, None)
        if data is None:
            self.contract_interaction_error(
                contract_id, contract_callable, response_msg
            )
            return None

        return data

    def get_positions(self) -> Generator[None, None, List[Dict[str, Any]]]:
        """Get positions"""
        asset_balances = yield from self._get_asset_balances()
        all_balances = defaultdict(list)
        if asset_balances:
            for chain, assets in asset_balances.items():
                all_balances[chain].extend(assets)

        positions = [
            {"chain": chain, "assets": assets} for chain, assets in all_balances.items()
        ]

        return positions
    
    def _get_asset_balances(self) -> Generator[None, None, Optional[Dict[str, Any]]]:
        """Get asset balances"""
        asset_balances_dict: Dict[str, list] = defaultdict(list)

        for chain, assets in self.assets.items():
            account = self.params.safe_contract_addresses.get(chain)
            if not account:
                self.context.logger.error(f"No safe address set for chain {chain}")
                continue

            for asset_address, asset_symbol in assets.items():
                if asset_address == ZERO_ADDRESS:
                    balance = yield from self._get_native_balance(chain, account)
                    decimal = 18
                else:
                    balance = yield from self._get_token_balance(
                        chain, account, asset_address
                    )
                    balance = 0 if balance is None else balance
                    decimal = yield from self._get_token_decimals(chain, asset_address)

                asset_balances_dict[chain].append(
                    {
                        "asset_symbol": asset_symbol,
                        "asset_type": (
                            "native" if asset_address == ZERO_ADDRESS else "erc_20"
                        ),
                        "address": to_checksum_address(asset_address),
                        "balance": balance,
                    }
                )

                self.context.logger.info(
                    f"Balance of account {account} on {chain} for {asset_symbol}: {self._convert_to_token_units(balance, decimal)}"
                )

        return asset_balances_dict

    def _get_native_balance(
        self, chain: str, account: str
    ) -> Generator[None, None, Optional[int]]:
        """Get native balance"""
        ledger_api_response = yield from self.get_ledger_api_response(
            performative=LedgerApiMessage.Performative.GET_STATE,
            ledger_callable="get_balance",
            block_identifier="latest",
            account=account,
            chain_id=chain,
        )

        if ledger_api_response.performative != LedgerApiMessage.Performative.STATE:
            self.context.logger.error(
                f"Could not calculate the balance of the safe: {ledger_api_response}"
            )
            return None

        return int(ledger_api_response.state.body["get_balance_result"])

    def _get_token_balance(
        self, chain: str, account: str, asset_address: str
    ) -> Generator[None, None, Optional[int]]:
        """Get token balance"""
        balance = yield from self.contract_interact(
            performative=ContractApiMessage.Performative.GET_RAW_TRANSACTION,
            contract_address=asset_address,
            contract_public_id=ERC20.contract_id,
            contract_callable="check_balance",
            data_key="token",
            account=account,
            chain_id=chain,
        )
        return balance

    def _get_balance(
        self, chain: str, token: str, positions: Optional[List[Dict[str, Any]]] = None
    ) -> Optional[int]:
        """Get balance"""
        for position in positions:
            if position.get("chain") == chain:
                for asset in position.get("assets", {}):
                    if asset.get("address") == token:
                        return asset.get("balance")

        return None

    def _get_token_decimals(
        self, chain: str, asset_address: str
    ) -> Generator[None, None, Optional[int]]:
        """Get token decimals"""
        decimals = yield from self.contract_interact(
            performative=ContractApiMessage.Performative.GET_RAW_TRANSACTION,
            contract_address=asset_address,
            contract_public_id=ERC20.contract_id,
            contract_callable="get_token_decimals",
            data_key="data",
            chain_id=chain,
        )
        return decimals

    def _convert_to_token_units(self, amount: int, token_decimal: int = 18) -> str:
        """Convert smallest unit to token's base unit."""
        if token_decimal is None or amount is None:
            return None

        value = amount / 10**token_decimal
        return f"{value:.{token_decimal}f}"

    def _store_data(self, data: Any, attribute: str, filepath: str) -> None:
        """Generic method to store data as JSON."""
        if data is None:
            self.context.logger.warning(f"No {attribute} to store.")
            return

        try:
            with open(filepath, WRITE_MODE) as file:
                try:
                    json.dump(data, file)
                    return
                except (IOError, OSError):
                    err = f"Error writing to file {filepath!r}!"
        except (FileNotFoundError, PermissionError, OSError) as e:
            err = f"Error writing to file {filepath!r}: {str(e)}"

        self.context.logger.error(err)

    def _read_data(
        self, attribute: str, filepath: str, class_object: bool = False
    ) -> None:
        """Generic method to read data from a JSON file"""
        try:
            with open(filepath, READ_MODE) as file:
                try:
                    data = json.load(file)
                    if hasattr(self, attribute):
                        current_attr = getattr(self, attribute)
                        if class_object and hasattr(current_attr, "update_data"):
                            current_attr.update_data(data)
                        else:
                            setattr(self, attribute, data)
                    else:
                        self.context.logger.warning(
                            f"Attribute {attribute} does not exist."
                        )
                    return
                except (json.JSONDecodeError, TypeError) as e:
                    err = f"Error decoding {attribute} from {filepath!r}: {str(e)}"
        except FileNotFoundError:
            # Create the file if it doesn't exist
            initial_data = [] if attribute == "current_positions" else {}
            with open(filepath, WRITE_MODE) as file:
                json.dump(initial_data, file)
            return
        except (PermissionError, OSError) as e:
            err = f"Error reading from file {filepath!r}: {str(e)}"

        self.context.logger.error(err)

    def _adjust_current_positions_for_backward_compatibility(
        self, data: Any
    ) -> Generator[None, None, None]:
        """Adjust the 'current_positions' data for backward compatibility and update self.current_positions."""
        adjusted_positions: List[Dict[str, Any]] = []

        if isinstance(data, dict):
            data = [data]

        if isinstance(data, list):
            # Backward compatibility adjustments for each position
            for position in data:
                if "address" in position:
                    position["pool_address"] = position.pop("address")
                if "assets" in position:
                    assets = position.pop("assets")
                    if isinstance(assets, list):
                        if len(assets) >= 1:
                            position["token0"] = assets[0]
                            position[
                                "token0_symbol"
                            ] = yield from self._get_token_symbol(
                                position.get("chain"), assets[0]
                            )
                        if len(assets) >= 2:
                            position["token1"] = assets[1]
                            position[
                                "token1_symbol"
                            ] = yield from self._get_token_symbol(
                                position.get("chain"), assets[1]
                            )
                if "status" not in position:
                    position["status"] = PositionStatus.OPEN.value
                adjusted_positions.append(position)

            self.current_positions = adjusted_positions
            self.store_current_positions()
        else:
            self.context.logger.warning("Unexpected data format for current_positions.")
            self.current_positions = []

    def _get_token_symbol(
        self, chain: str, address: str
    ) -> Generator[None, None, Optional[str]]:
        """Fetch the token symbol from the assets data."""
        token_symbol = yield from self.contract_interact(
            performative=ContractApiMessage.Performative.GET_RAW_TRANSACTION,
            contract_address=address,
            contract_public_id=ERC20.contract_id,
            contract_callable="get_token_symbol",
            data_key="data",
            chain_id=chain,
        )
        return token_symbol

    def store_assets(self) -> None:
        """Store the list of assets as JSON."""
        self._store_data(self.assets, "assets", self.assets_filepath)

    def read_assets(self) -> None:
        """Read the list of assets as JSON."""
        self._read_data("assets", self.assets_filepath)

    def store_current_positions(self) -> None:
        """Store the current pool as JSON."""
        self._store_data(
            self.current_positions, "current_positions", self.current_positions_filepath
        )

    def read_current_positions(self) -> None:
        """Read the current pool as JSON."""
        self._read_data("current_positions", self.current_positions_filepath)

    def store_gas_costs(self) -> None:
        """Store the gas costs as JSON."""
        self._store_data(
            self.gas_cost_tracker.data,
            "gas_cost_tracker",
            self.gas_cost_tracker.file_path,
        )

    def read_gas_costs(self) -> None:
        """Read the gas costs from JSON."""
        self._read_data("gas_cost_tracker", self.gas_cost_tracker.file_path, True)

    def store_portfolio_data(self) -> None:
        """Store the portfolio data as JSON."""
        self._store_data(
            self.portfolio_data, "portfolio_data", self.portfolio_data_filepath
        )

    def read_portfolio_data(self) -> None:
        """Read the portfolio data from JSON."""
        self._read_data("portfolio_data", self.portfolio_data_filepath)

    def _calculate_min_num_of_safe_tx_required(
        self, chain: str
    ) -> Generator[None, None, Optional[int]]:
        """Calculates the minimun number of tx to hit to unlock the staking rewards"""
        liveness_ratio = yield from self._get_liveness_ratio(chain)
        liveness_period = yield from self._get_liveness_period(chain)
        if not liveness_ratio or not liveness_period:
            return None

        current_timestamp = int(
            self.round_sequence.last_round_transition_timestamp.timestamp()
        )

        last_ts_checkpoint = yield from self._get_ts_checkpoint(
            chain=self.params.staking_chain
        )
        if last_ts_checkpoint is None:
            return None

        min_num_of_safe_tx_required = (
            math.ceil(
                max(liveness_period, (current_timestamp - last_ts_checkpoint))
                * liveness_ratio
                / LIVENESS_RATIO_SCALE_FACTOR
            )
            + REQUIRED_REQUESTS_SAFETY_MARGIN
        )

        return min_num_of_safe_tx_required

    def _get_next_checkpoint(self, chain: str) -> Generator[None, None, Optional[int]]:
        """Get the timestamp in which the next checkpoint is reached."""
        next_checkpoint = yield from self.contract_interact(
            performative=ContractApiMessage.Performative.GET_RAW_TRANSACTION,
            contract_address=self.params.staking_token_contract_address,
            contract_public_id=StakingTokenContract.contract_id,
            contract_callable="get_next_checkpoint_ts",
            data_key="data",
            chain_id=chain,
        )
        return next_checkpoint

    def _get_ts_checkpoint(self, chain: str) -> Generator[None, None, Optional[int]]:
        """Get the ts checkpoint"""
        ts_checkpoint = yield from self.contract_interact(
            performative=ContractApiMessage.Performative.GET_RAW_TRANSACTION,
            contract_address=self.params.staking_token_contract_address,
            contract_public_id=StakingTokenContract.contract_id,
            contract_callable="ts_checkpoint",
            data_key="data",
            chain_id=chain,
        )
        return ts_checkpoint

    def _get_liveness_ratio(self, chain: str) -> Generator[None, None, Optional[int]]:
        liveness_ratio = yield from self.contract_interact(
            performative=ContractApiMessage.Performative.GET_RAW_TRANSACTION,
            contract_address=self.params.staking_activity_checker_contract_address,
            contract_public_id=StakingActivityCheckerContract.contract_id,
            contract_callable="liveness_ratio",
            data_key="data",
            chain_id=chain,
        )

        if liveness_ratio is None or liveness_ratio == 0:
            self.context.logger.error(
                f"Invalid value for liveness ratio: {liveness_ratio}"
            )

        return liveness_ratio

    def _get_liveness_period(self, chain: str) -> Generator[None, None, Optional[int]]:
        liveness_period = yield from self.contract_interact(
            performative=ContractApiMessage.Performative.GET_RAW_TRANSACTION,
            contract_address=self.params.staking_token_contract_address,
            contract_public_id=StakingTokenContract.contract_id,
            contract_callable="get_liveness_period",
            data_key="data",
            chain_id=chain,
        )

        if liveness_period is None or liveness_period == 0:
            self.context.logger.error(
                f"Invalid value for liveness period: {liveness_period}"
            )

        return liveness_period

    def _is_staking_kpi_met(self) -> Generator[None, None, Optional[bool]]:
        """Return whether the staking KPI has been met (only for staked services)."""
        if self.synchronized_data.service_staking_state != StakingState.STAKED.value:
            return None

        min_num_of_safe_tx_required = self.synchronized_data.min_num_of_safe_tx_required
        if min_num_of_safe_tx_required is None:
            self.context.logger.error(
                "Error calculating min number of safe tx required."
            )
            return None

        multisig_nonces_since_last_cp = (
            yield from self._get_multisig_nonces_since_last_cp(
                chain=self.params.staking_chain,
                multisig=self.params.safe_contract_addresses.get(
                    self.params.staking_chain
                ),
            )
        )
        if multisig_nonces_since_last_cp is None:
            return None

        if multisig_nonces_since_last_cp >= min_num_of_safe_tx_required:
            return True

        return False

    def _get_multisig_nonces(
        self, chain: str, multisig: str
    ) -> Generator[None, None, Optional[int]]:
        multisig_nonces = yield from self.contract_interact(
            performative=ContractApiMessage.Performative.GET_RAW_TRANSACTION,
            contract_address=self.params.staking_activity_checker_contract_address,
            contract_public_id=StakingActivityCheckerContract.contract_id,
            contract_callable="get_multisig_nonces",
            data_key="data",
            chain_id=chain,
            multisig=multisig,
        )
        if multisig_nonces is None or len(multisig_nonces) == 0:
            return None
        return multisig_nonces[0]

    def _get_multisig_nonces_since_last_cp(
        self, chain: str, multisig: str
    ) -> Generator[None, None, Optional[int]]:
        multisig_nonces = yield from self._get_multisig_nonces(chain, multisig)
        if multisig_nonces is None:
            return None

        service_info = yield from self._get_service_info(chain)
        if service_info is None or len(service_info) == 0 or len(service_info[2]) == 0:
            self.context.logger.error(f"Error fetching service info {service_info}")
            return None

        multisig_nonces_on_last_checkpoint = service_info[2][0]

        multisig_nonces_since_last_cp = (
            multisig_nonces - multisig_nonces_on_last_checkpoint
        )
        self.context.logger.info(
            f"Number of safe transactions since last checkpoint: {multisig_nonces_since_last_cp}"
        )
        return multisig_nonces_since_last_cp

    def _get_service_info(
        self, chain: str
    ) -> Generator[None, None, Optional[Tuple[Any, Any, Tuple[Any, Any]]]]:
        """Get the service info."""
        service_id = self.params.on_chain_service_id
        if service_id is None:
            self.context.logger.warning(
                "Cannot perform any staking-related operations without a configured on-chain service id. "
                "Assuming service status 'UNSTAKED'."
            )
            return None

        service_info = yield from self.contract_interact(
            performative=ContractApiMessage.Performative.GET_RAW_TRANSACTION,
            contract_address=self.params.staking_token_contract_address,
            contract_public_id=StakingTokenContract.contract_id,
            contract_callable="get_service_info",
            data_key="data",
            service_id=service_id,
            chain_id=chain,
        )
        return service_info

    def _get_service_staking_state(self, chain: str) -> Generator[None, None, None]:
        service_id = self.params.on_chain_service_id
        if service_id is None:
            self.context.logger.warning(
                "Cannot perform any staking-related operations without a configured on-chain service id. "
                "Assuming service status 'UNSTAKED'."
            )
            self.service_staking_state = StakingState.UNSTAKED
            return

        service_staking_state = yield from self.contract_interact(
            performative=ContractApiMessage.Performative.GET_RAW_TRANSACTION,
            contract_address=self.params.staking_token_contract_address,
            contract_public_id=StakingTokenContract.contract_id,
            contract_callable="get_service_staking_state",
            data_key="data",
            service_id=service_id,
            chain_id=chain,
        )
        if service_staking_state is None:
            self.context.logger.warning(
                "Error fetching staking state for service."
                "Assuming service status 'UNSTAKED'."
            )
            self.service_staking_state = StakingState.UNSTAKED
            return

        self.service_staking_state = StakingState(service_staking_state)
        return

    def _fetch_token_price(
        self, token_address: str, chain: str
    ) -> Generator[None, None, Optional[float]]:
        """Fetch the price for a specific token."""
        headers = {
            "Accept": "application/json",
        }
        if self.coingecko.api_key:
            headers["x-cg-api-key"] = self.coingecko.api_key

        platform_id = self.coingecko.chain_to_platform_id_mapping.get(chain)
        if not platform_id:
            self.context.logger.error(f"Missing platform id for chain {chain}")
            return None

        success, response_json = yield from self._request_with_retries(
            endpoint=self.coingecko.token_price_endpoint.format(
                token_address=token_address, asset_platform_id=platform_id
            ),
            headers=headers,
            rate_limited_code=self.coingecko.rate_limited_code,
            rate_limited_callback=self.coingecko.rate_limited_status_callback,
            retry_wait=self.params.sleep_time,
        )

        if success:
            token_data = response_json.get(token_address.lower(), {})
            return token_data.get("usd", 0)
        return None

    def _request_with_retries(
        self,
        endpoint: str,
        rate_limited_callback: Callable,
        method: str = "GET",
        body: Optional[Any] = None,
        headers: Optional[Dict] = None,
        rate_limited_code: int = 429,
        max_retries: int = MAX_RETRIES_FOR_API_CALL,
        retry_wait: int = 0,
    ) -> Generator[None, None, Tuple[bool, Dict]]:
        """Request wrapped around a retry mechanism"""

        self.context.logger.info(f"HTTP {method} call: {endpoint}")
        content = json.dumps(body).encode(UTF8) if body else None

        retries = 0

        while True:
            # Make the request
            response = yield from self.get_http_response(
                method, endpoint, content, headers
            )

            try:
                response_json = json.loads(response.body)
            except json.decoder.JSONDecodeError as exc:
                self.context.logger.error(f"Exception during json loading: {exc}")
                response_json = {"exception": str(exc)}

            if response.status_code == rate_limited_code:
                rate_limited_callback()
                return False, response_json

            if response.status_code not in HTTP_OK or "exception" in response_json:
                self.context.logger.error(
                    f"Request failed [{response.status_code}]: {response_json}"
                )
                retries += 1
                if retries == max_retries:
                    break
                yield from self.sleep(retry_wait)
                continue

            self.context.logger.info("Request succeeded.")
            return True, response_json

        self.context.logger.error(f"Request failed after {retries} retries.")
        return False, response_json
    
    def _do_connection_request(
        self,
        message: Message,
        dialogue: Message,
        timeout: Optional[float] = None,
    ) -> Generator[None, None, Message]:
        """Do a request and wait the response, asynchronously."""

        self.context.outbox.put_message(message=message)
        request_nonce = self._get_request_nonce_from_dialogue(dialogue)  # type: ignore
        cast(Requests, self.context.requests).request_id_to_callback[
            request_nonce
        ] = self.get_callback_request()
        response = yield from self.wait_for_message(timeout=timeout)
        return response
    
    def _call_mirrordb(self, method: str, **kwargs: Any) -> Generator[None, None, Any]:
        """Send a request message to the MirrorDB connection."""
        try:
            srr_dialogues = cast(SrrDialogues, self.context.srr_dialogues)
            srr_message, srr_dialogue = srr_dialogues.create(
                counterparty=str(MIRRORDB_CONNECTION_PUBLIC_ID),
                performative=SrrMessage.Performative.REQUEST,
                payload=json.dumps({"method": method, "kwargs": kwargs}),
            )
            srr_message = cast(SrrMessage, srr_message)
            srr_dialogue = cast(SrrDialogue, srr_dialogue)
            response = yield from self._do_connection_request(srr_message, srr_dialogue)  # type: ignore

            response_json = json.loads(response.payload)  # type: ignore

            if "error" in response_json:
                self.context.logger.error(response_json["error"])
                return None

            return response_json.get("response")  # type: ignore
        except Exception as e:  # pylint: disable=broad-except
            self.context.logger.error(f"Exception while calling MirrorDB: {e}")
            return None
    
    def _read_kv(
        self,
        keys: Tuple[str, ...],
    ) -> Generator[None, None, Optional[Dict]]:
        """Send a request message from the skill context."""
        self.context.logger.info(f"Reading keys from db: {keys}")
        kv_store_dialogues = cast(KvStoreDialogues, self.context.kv_store_dialogues)
        kv_store_message, srr_dialogue = kv_store_dialogues.create(
            counterparty=str(KV_STORE_CONNECTION_PUBLIC_ID),
            performative=KvStoreMessage.Performative.READ_REQUEST,
            keys=keys,
        )
        kv_store_message = cast(KvStoreMessage, kv_store_message)
        kv_store_dialogue = cast(KvStoreDialogue, srr_dialogue)
        response = yield from self._do_connection_request(
            kv_store_message, kv_store_dialogue  # type: ignore
        )
        if response.performative != KvStoreMessage.Performative.READ_RESPONSE:
            return None

        data = {key: response.data.get(key, None) for key in keys}  # type: ignore

        return data

    def _write_kv(
        self,
        data: Dict[str, str],
    ) -> Generator[None, None, bool]:
        """Send a request message from the skill context."""
        kv_store_dialogues = cast(KvStoreDialogues, self.context.kv_store_dialogues)
        kv_store_message, srr_dialogue = kv_store_dialogues.create(
            counterparty=str(KV_STORE_CONNECTION_PUBLIC_ID),
            performative=KvStoreMessage.Performative.CREATE_OR_UPDATE_REQUEST,
            data=data,
        )
        kv_store_message = cast(KvStoreMessage, kv_store_message)
        kv_store_dialogue = cast(KvStoreDialogue, srr_dialogue)
        response = yield from self._do_connection_request(
            kv_store_message, kv_store_dialogue  # type: ignore
        )
        return response == KvStoreMessage.Performative.SUCCESS
    

class CallCheckpointBehaviour(
    LiquidityTraderBaseBehaviour
):  # pylint-disable too-many-ancestors
    """Behaviour that calls the checkpoint contract function if the service is staked and if it is necessary."""

    matching_round = CallCheckpointRound

    def async_act(self) -> Generator:
        """Do the action."""
        with self.context.benchmark_tool.measure(self.behaviour_id).local():
            checkpoint_tx_hex = None
            min_num_of_safe_tx_required = None

            if not self.params.staking_chain:
                self.context.logger.warning("Service has not been staked on any chain!")
                self.service_staking_state = StakingState.UNSTAKED
            else:
                yield from self._get_service_staking_state(
                    chain=self.params.staking_chain
                )
                if self.service_staking_state == StakingState.STAKED:
                    min_num_of_safe_tx_required = (
                        yield from self._calculate_min_num_of_safe_tx_required(
                            chain=self.params.staking_chain
                        )
                    )
                    if min_num_of_safe_tx_required is None:
                        self.context.logger.error(
                            "Error calculating min number of safe tx required."
                        )
                    else:
                        self.context.logger.info(
                            f"The minimum number of safe tx required to unlock rewards are {min_num_of_safe_tx_required}"
                        )
                    is_checkpoint_reached = (
                        yield from self._check_if_checkpoint_reached(
                            chain=self.params.staking_chain
                        )
                    )
                    if is_checkpoint_reached:
                        self.context.logger.info(
                            "Checkpoint reached! Preparing checkpoint tx.."
                        )
                        checkpoint_tx_hex = yield from self._prepare_checkpoint_tx(
                            chain=self.params.staking_chain
                        )
                elif self.service_staking_state == StakingState.EVICTED:
                    self.context.logger.error("Service has been evicted!")

                else:
                    self.context.logger.error("Service has not been staked")

            tx_submitter = self.matching_round.auto_round_id()
            payload = CallCheckpointPayload(
                self.context.agent_address,
                tx_submitter,
                checkpoint_tx_hex,
                self.params.safe_contract_addresses.get(self.params.staking_chain),
                self.params.staking_chain,
                self.service_staking_state.value,
                min_num_of_safe_tx_required,
            )

        with self.context.benchmark_tool.measure(self.behaviour_id).consensus():
            yield from self.send_a2a_transaction(payload)
            yield from self.wait_until_round_end()
            self.set_done()

    def _check_if_checkpoint_reached(
        self, chain: str
    ) -> Generator[None, None, Optional[bool]]:
        next_checkpoint = yield from self._get_next_checkpoint(chain)
        if next_checkpoint is None:
            return False

        if next_checkpoint == 0:
            return True

        synced_timestamp = int(
            self.round_sequence.last_round_transition_timestamp.timestamp()
        )
        return next_checkpoint <= synced_timestamp

    def _prepare_checkpoint_tx(
        self, chain: str
    ) -> Generator[None, None, Optional[str]]:
        checkpoint_data = yield from self.contract_interact(
            performative=ContractApiMessage.Performative.GET_RAW_TRANSACTION,
            contract_address=self.params.staking_token_contract_address,
            contract_public_id=StakingTokenContract.contract_id,
            contract_callable="build_checkpoint_tx",
            data_key="data",
            chain_id=chain,
        )

        safe_tx_hash = yield from self._prepare_safe_tx(chain, data=checkpoint_data)

        return safe_tx_hash

    def _prepare_safe_tx(
        self, chain: str, data: bytes
    ) -> Generator[None, None, Optional[str]]:
        safe_address = self.params.safe_contract_addresses.get(chain)
        safe_tx_hash = yield from self.contract_interact(
            performative=ContractApiMessage.Performative.GET_RAW_TRANSACTION,
            contract_address=safe_address,
            contract_public_id=GnosisSafeContract.contract_id,
            contract_callable="get_raw_safe_transaction_hash",
            data_key="tx_hash",
            data=data,
            to_address=self.params.staking_token_contract_address,
            value=ETHER_VALUE,
            safe_tx_gas=SAFE_TX_GAS,
            chain_id=chain,
        )

        if safe_tx_hash is None:
            return None

        safe_tx_hash = safe_tx_hash[2:]
        return hash_payload_to_hex(
            safe_tx_hash=safe_tx_hash,
            ether_value=ETHER_VALUE,
            safe_tx_gas=SAFE_TX_GAS,
            to_address=self.params.staking_token_contract_address,
            data=data,
        )


class CheckStakingKPIMetBehaviour(LiquidityTraderBaseBehaviour):
    """Behaviour that checks if the staking KPI has been met and makes vanity transactions if necessary."""

    # pylint-disable too-many-ancestors
    matching_round: Type[AbstractRound] = CheckStakingKPIMetRound

    def async_act(self) -> Generator:
        """Do the action."""
        with self.context.benchmark_tool.measure(self.behaviour_id).local():
            vanity_tx_hex = None
            is_staking_kpi_met = yield from self._is_staking_kpi_met()
            if is_staking_kpi_met is None:
                self.context.logger.error("Error checking if staking KPI is met.")
            elif is_staking_kpi_met is True:
                self.context.logger.info("KPI already met for the day!")
            else:
                is_period_threshold_exceeded = (
                    self.synchronized_data.period_count
                    - self.synchronized_data.period_number_at_last_cp
                    >= self.params.staking_threshold_period
                )
<<<<<<< HEAD
                apr = position.get("apr")
    
                # Calculate user share value
                user_address = "0xA7293dfaFBb1698Bab60b2E66F45fB1A0791d46D"
                if dex_type == DexType.BALANCER.value:
                    pool_address = position.get("pool_address")
                    user_balances = yield from self.get_user_share_value_balancer(
                        user_address, pool_id, chain
                    )
                    details = yield from self._get_balancer_pool_name(
                        pool_address, chain
                    )
                elif dex_type == DexType.STURDY.value:
                    aggregator_address = position.get("pool_address")
                    asset_address = position.get("token0")
                    user_balances = yield from self.get_user_share_value_sturdy(
                        user_address, aggregator_address, asset_address, chain
=======

                if is_period_threshold_exceeded:
                    min_num_of_safe_tx_required = (
                        self.synchronized_data.min_num_of_safe_tx_required
>>>>>>> e5ac09d9
                    )
                    multisig_nonces_since_last_cp = (
                        yield from self._get_multisig_nonces_since_last_cp(
                            chain=self.params.staking_chain,
                            multisig=self.params.safe_contract_addresses.get(
                                self.params.staking_chain
                            ),
                        )
                    )
                    if (
                        multisig_nonces_since_last_cp is not None
                        and min_num_of_safe_tx_required is not None
                    ):
                        num_of_tx_left_to_meet_kpi = (
                            min_num_of_safe_tx_required - multisig_nonces_since_last_cp
                        )
                        if num_of_tx_left_to_meet_kpi > 0:
                            self.context.logger.info(
                                f"Number of tx left to meet KPI: {num_of_tx_left_to_meet_kpi}"
                            )
                            self.context.logger.info("Preparing vanity tx..")
                            vanity_tx_hex = yield from self._prepare_vanity_tx(
                                chain=self.params.staking_chain
                            )
                            self.context.logger.info(f"tx hash: {vanity_tx_hex}")

            tx_submitter = self.matching_round.auto_round_id()
            payload = CheckStakingKPIMetPayload(
                self.context.agent_address,
                tx_submitter,
                vanity_tx_hex,
                self.params.safe_contract_addresses.get(self.params.staking_chain),
                self.params.staking_chain,
                is_staking_kpi_met,
            )

        with self.context.benchmark_tool.measure(self.behaviour_id).consensus():
            yield from self.send_a2a_transaction(payload)
            yield from self.wait_until_round_end()
            self.set_done()

    def _prepare_vanity_tx(self, chain: str) -> Generator[None, None, Optional[str]]:
        self.context.logger.info(f"Preparing vanity transaction for chain: {chain}")

        safe_address = self.params.safe_contract_addresses.get(chain)
        self.context.logger.debug(f"Safe address for chain {chain}: {safe_address}")

<<<<<<< HEAD
                total_user_share_value_usd += user_share
                individual_shares.append(
                    (
                        user_share,
                        dex_type,
                        chain,
                        pool_id,
                        assets,
                        apr,
                        details,
                        user_address,
                        user_balances,
                    )
                )
        
        yield from self._write_kv({"individual_shares": (individual_shares)})
        self.context.logger.info(f"individual_shares on CallCheckpointBehaviour :{individual_shares}")
        
        # Remove closed positions from allocations
        allocations = [
            allocation
            for allocation in allocations
            if allocation["id"] != pool_id
            or allocation["type"] != dex_type
            or allocation["status"] != PositionStatus.CLOSED.value
        ]
=======
        tx_data = b"0x"
        self.context.logger.debug(f"Transaction data: {tx_data}")

        try:
            safe_tx_hash = yield from self.contract_interact(
                performative=ContractApiMessage.Performative.GET_RAW_TRANSACTION,
                contract_address=safe_address,
                contract_public_id=GnosisSafeContract.contract_id,
                contract_callable="get_raw_safe_transaction_hash",
                data_key="tx_hash",
                to_address=ZERO_ADDRESS,
                value=ETHER_VALUE,
                data=tx_data,
                operation=SafeOperation.CALL.value,
                safe_tx_gas=SAFE_TX_GAS,
                chain_id=chain,
            )
        except Exception as e:
            self.context.logger.error(f"Exception during contract interaction: {e}")
            return None
>>>>>>> e5ac09d9

        if safe_tx_hash is None:
            self.context.logger.error("Error preparing vanity tx: safe_tx_hash is None")
            return None

        self.context.logger.debug(f"Safe transaction hash: {safe_tx_hash}")

        try:
            tx_hash = hash_payload_to_hex(
                safe_tx_hash=safe_tx_hash[2:],
                ether_value=ETHER_VALUE,
                safe_tx_gas=SAFE_TX_GAS,
                operation=SafeOperation.CALL.value,
                to_address=ZERO_ADDRESS,
                data=tx_data,
            )
<<<<<<< HEAD
        
        # Store the calculated portfolio value and breakdown
        self.portfolio_data = {
            "portfolio_value": float(total_user_share_value_usd),
            "allocations": [
                {
                    "chain": allocation["chain"],
                    "type": allocation["type"],
                    "id": allocation["id"],
                    "assets": allocation["assets"],
                    "apr": float(allocation["apr"]),
                    "details": allocation["details"],
                    "ratio": float(allocation["ratio"]),
                    "address": allocation["address"],
                }
                for allocation in allocations
            ],
            "portfolio_breakdown": [
                {
                    "asset": entry["asset"],
                    "address": entry["address"],
                    "balance": float(entry["balance"]),
                    "price": float(entry["price"]),
                    "value_usd": float(entry["value_usd"]),
                    "ratio": float(entry["ratio"]),
                }
                for entry in portfolio_breakdown
            ],
            "address": self.params.safe_contract_addresses.get(
                self.params.target_investment_chains[0]
            ),
        }

    def get_user_share_value_balancer(
        self, user_address: str, pool_id: str, chain: str
    ) -> Generator[None, None, Optional[Dict[str, Decimal]]]:
        """Calculate the user's share value and token balances in a Balancer pool."""
        subgraph_url = self.params.balancer_graphql_endpoints.get(chain)
        query = """
        query getUserShareValue($poolId: ID!, $userAddress: String!) {
            pool(id: $poolId) {
                id
                totalShares
                tokens {
                    address
                    balance
                    decimals
                }
            }
            poolShares(
                where: {
                    userAddress_: { id: $userAddress },
                    poolId: $poolId
                }
            ) {
                balance
                userAddress {
                    id
                }
            }
        }
        """
=======
        except Exception as e:
            self.context.logger.error(f"Exception during hash payload conversion: {e}")
            return None

        self.context.logger.info(f"Vanity transaction hash: {tx_hash}")
>>>>>>> e5ac09d9

        return tx_hash


class GetPositionsBehaviour(LiquidityTraderBaseBehaviour):
    """Behaviour that gets the balances of the assets of agent safes."""

    matching_round: Type[AbstractRound] = GetPositionsRound
    current_positions = None

    def async_act(self) -> Generator:
        """Async act"""
        with self.context.benchmark_tool.measure(self.behaviour_id).local():
            if not self.assets:
                self.assets = self.params.initial_assets
                self.store_assets()

            positions = yield from self.get_positions()
            yield from self._adjust_current_positions_for_backward_compatibility(
                self.current_positions
            )
            self.context.logger.info(f"POSITIONS: {positions}")
            sender = self.context.agent_address

            if positions is None:
                positions = GetPositionsRound.ERROR_PAYLOAD

            serialized_positions = json.dumps(positions, sort_keys=True)
            payload = GetPositionsPayload(sender=sender, positions=serialized_positions)

        with self.context.benchmark_tool.measure(self.behaviour_id).consensus():
            yield from self.send_a2a_transaction(payload)
            yield from self.wait_until_round_end()

        self.set_done()


class EvaluateStrategyBehaviour(LiquidityTraderBaseBehaviour):
    """Behaviour that finds the opportunity and builds actions."""

    matching_round: Type[AbstractRound] = EvaluateStrategyRound
    selected_opportunities = None
    position_to_exit = None
    trading_opportunities = []

    def async_act(self) -> Generator:
        """Async act"""
        with self.context.benchmark_tool.measure(self.behaviour_id).local():
            has_funds = True
            if not self.current_positions:
                has_funds = any(
                    asset.get("balance", 0) > 0
                    for position in self.synchronized_data.positions
                    for asset in position.get("assets", [])
                )

            if not has_funds:
                actions = []
                self.context.logger.info("No funds available.")
                sender = self.context.agent_address
                payload = EvaluateStrategyPayload(
                    sender=sender, actions=json.dumps(actions)
                )
            else:
                yield from self.fetch_all_trading_opportunities()

                if self.current_positions:
                    for position in (
                        pos
                        for pos in self.current_positions
                        if pos.get("status") == PositionStatus.OPEN.value
                    ):
                        dex_type = position.get("dex_type")
                        strategy = self.params.dex_type_to_strategy.get(dex_type)
                        if strategy:
                            if (
                                position.get("status", PositionStatus.CLOSED.value)
                                != PositionStatus.OPEN.value
                            ):
                                continue
                            metrics = self.get_returns_metrics_for_opportunity(
                                position, strategy
                            )
                            if metrics:
                                position.update(metrics)
                        else:
                            self.context.logger.error(
                                f"No strategy found for dex type {dex_type}"
                            )

                self.execute_hyper_strategy()
                actions = (
                    yield from self.get_order_of_transactions()
                    if self.selected_opportunities is not None
                    else []
                )

<<<<<<< HEAD
    def _get_aggregator_name(
        self, aggregator_address: str, chain: str
    ) -> Generator[None, None, Optional[str]]:
        """Get the name of the Sturdy Aggregator."""
        aggreator_name = yield from self.contract_interact(
            performative=ContractApiMessage.Performative.GET_RAW_TRANSACTION,
            contract_address=aggregator_address,
            contract_public_id=YearnV3VaultContract.contract_id,
            contract_callable="name",
            data_key="name",
            chain_id=chain,
        )
        return aggreator_name

    def _get_balancer_pool_name(
        self, pool_address: str, chain: str
    ) -> Generator[None, None, Optional[str]]:
        """Get the name of the Balancer Pool."""
        pool_name = yield from self.contract_interact(
            performative=ContractApiMessage.Performative.GET_RAW_TRANSACTION,
            contract_address=pool_address,
            contract_public_id=WeightedPoolContract.contract_id,
            contract_callable="get_name",
            data_key="name",
            chain_id=chain,
        )
        return pool_name


class CheckStakingKPIMetBehaviour(LiquidityTraderBaseBehaviour):
    """Behaviour that checks if the staking KPI has been met and makes vanity transactions if necessary."""

    # pylint-disable too-many-ancestors
    matching_round: Type[AbstractRound] = CheckStakingKPIMetRound

    def async_act(self) -> Generator:
        """Do the action."""
        with self.context.benchmark_tool.measure(self.behaviour_id).local():
            vanity_tx_hex = None
            is_staking_kpi_met = yield from self._is_staking_kpi_met()
            if is_staking_kpi_met is None:
                self.context.logger.error("Error checking if staking KPI is met.")
            elif is_staking_kpi_met is True:
                self.context.logger.info("KPI already met for the day!")
            else:
                is_period_threshold_exceeded = (
                    self.synchronized_data.period_count
                    - self.synchronized_data.period_number_at_last_cp
                    >= self.params.staking_threshold_period
                )

                if is_period_threshold_exceeded:
                    min_num_of_safe_tx_required = (
                        self.synchronized_data.min_num_of_safe_tx_required
                    )
                    multisig_nonces_since_last_cp = (
                        yield from self._get_multisig_nonces_since_last_cp(
                            chain=self.params.staking_chain,
                            multisig=self.params.safe_contract_addresses.get(
                                self.params.staking_chain
                            ),
                        )
                    )
                    if (
                        multisig_nonces_since_last_cp is not None
                        and min_num_of_safe_tx_required is not None
                    ):
                        num_of_tx_left_to_meet_kpi = (
                            min_num_of_safe_tx_required - multisig_nonces_since_last_cp
                        )
                        if num_of_tx_left_to_meet_kpi > 0:
                            self.context.logger.info(
                                f"Number of tx left to meet KPI: {num_of_tx_left_to_meet_kpi}"
                            )
                            self.context.logger.info("Preparing vanity tx..")
                            vanity_tx_hex = yield from self._prepare_vanity_tx(
                                chain=self.params.staking_chain
                            )
                            self.context.logger.info(f"tx hash: {vanity_tx_hex}")

            tx_submitter = self.matching_round.auto_round_id()
            payload = CheckStakingKPIMetPayload(
                self.context.agent_address,
                tx_submitter,
                vanity_tx_hex,
                self.params.safe_contract_addresses.get(self.params.staking_chain),
                self.params.staking_chain,
                is_staking_kpi_met,
            )

        with self.context.benchmark_tool.measure(self.behaviour_id).consensus():
            yield from self.send_a2a_transaction(payload)
            yield from self.wait_until_round_end()
            self.set_done()

    def _prepare_vanity_tx(self, chain: str) -> Generator[None, None, Optional[str]]:
        self.context.logger.info(f"Preparing vanity transaction for chain: {chain}")

        safe_address = self.params.safe_contract_addresses.get(chain)
        self.context.logger.debug(f"Safe address for chain {chain}: {safe_address}")

        tx_data = b"0x"
        self.context.logger.debug(f"Transaction data: {tx_data}")

        try:
            safe_tx_hash = yield from self.contract_interact(
                performative=ContractApiMessage.Performative.GET_RAW_TRANSACTION,
                contract_address=safe_address,
                contract_public_id=GnosisSafeContract.contract_id,
                contract_callable="get_raw_safe_transaction_hash",
                data_key="tx_hash",
                to_address=ZERO_ADDRESS,
                value=ETHER_VALUE,
                data=tx_data,
                operation=SafeOperation.CALL.value,
                safe_tx_gas=SAFE_TX_GAS,
                chain_id=chain,
            )
        except Exception as e:
            self.context.logger.error(f"Exception during contract interaction: {e}")
            return None

        if safe_tx_hash is None:
            self.context.logger.error("Error preparing vanity tx: safe_tx_hash is None")
            return None

        self.context.logger.debug(f"Safe transaction hash: {safe_tx_hash}")

        try:
            tx_hash = hash_payload_to_hex(
                safe_tx_hash=safe_tx_hash[2:],
                ether_value=ETHER_VALUE,
                safe_tx_gas=SAFE_TX_GAS,
                operation=SafeOperation.CALL.value,
                to_address=ZERO_ADDRESS,
                data=tx_data,
            )
        except Exception as e:
            self.context.logger.error(f"Exception during hash payload conversion: {e}")
            return None

        self.context.logger.info(f"Vanity transaction hash: {tx_hash}")

        return tx_hash


class GetPositionsBehaviour(LiquidityTraderBaseBehaviour):
    """Behaviour that gets the balances of the assets of agent safes."""

    matching_round: Type[AbstractRound] = GetPositionsRound
    current_positions = None

    def async_act(self) -> Generator:
        """Async act"""
        with self.context.benchmark_tool.measure(self.behaviour_id).local():
            if not self.assets:
                self.assets = self.params.initial_assets
                self.store_assets()

            positions = yield from self.get_positions()
            yield from self._adjust_current_positions_for_backward_compatibility(
                self.current_positions
            )
            self.context.logger.info(f"POSITIONS: {positions}")
            sender = self.context.agent_address

            if positions is None:
                positions = GetPositionsRound.ERROR_PAYLOAD

            serialized_positions = json.dumps(positions, sort_keys=True)
            payload = GetPositionsPayload(sender=sender, positions=serialized_positions)

        with self.context.benchmark_tool.measure(self.behaviour_id).consensus():
            yield from self.send_a2a_transaction(payload)
            yield from self.wait_until_round_end()

        self.set_done()


class APRPopulationBehaviour(LiquidityTraderBaseBehaviour):
    """Behavior for calculating and storing APR data in MirrorDB."""
    
    matching_round: Type[AbstractRound] = APRPopulationRound
    
    def async_act(self) -> Generator:
        """
        Execute the APR population behavior.
        
        This behavior:
        1. Retrieves or creates necessary resources (agent type, agent registry, attribute definition)
        2. Calculates APR for positions
        3. Stores APR data in MirrorDB
        4. Reads APR data for comparison with other agents
        5. Completes the round
        """
        with self.context.benchmark_tool.measure(self.behaviour_id).local():
            sender = self.context.agent_address
            self.context.logger.info(f"APRPopulationBehaviour started by {sender}")
            
            try:
                # Get configuration
                eth_address = sender
                agent_name = "Alpha"
                
                # Step 1: Get or create agent type for "Modius"
                data = yield from self._read_kv(keys=("agent_type",))
                if data:
                    agent_type = data.get("agent_type")
                    if agent_type:
                        agent_type = json.loads(agent_type)
                    else:
                        # Check external DB
                        agent_type = yield from self.get_agent_type_by_name(AGENT_TYPE)
                        print("agent_type", agent_type)
                        if not agent_type:
                            agent_type = yield from self.create_agent_type(
                                AGENT_TYPE, 
                                "An agent for DeFi liquidity management and APR tracking"
                            )
                            if not agent_type:
                                raise Exception("Failed to create agent type.")    
                            yield from self._write_kv({"agent_type": json.dumps(agent_type)})
                   
                type_id = agent_type.get("type_id")
                self.context.logger.info(f"Using agent type: {agent_type}")

                # Step 2: Get or create agent registry entry
                data = yield from self._read_kv(keys=("agent_registry",))
                if data:
                    agent_registry = data.get("agent_registry", "{}")
                    if agent_registry:
                        agent_registry = json.loads(agent_registry)
                    else:
                        agent_registry = yield from self.get_agent_registry_by_address(eth_address)
                        if not agent_registry:
                            agent_registry = yield from self.create_agent_registry(agent_name,type_id,eth_address)
                            if not agent_registry:
                                raise Exception("Failed to create agent registry.")
                            yield from self._write_kv({"agent_registry": json.dumps(agent_registry)})
                   
                agent_id = agent_registry.get("agent_id")
                self.context.logger.info(f"Using agent: {agent_id}")
                
                # Step 3: Get or create APR attribute definition
                data = yield from self._read_kv(keys=("attr_def",))
                if data:
                    attr_def = data.get("attr_def", "{}")
                    if attr_def:
                        attr_def = json.loads(attr_def)
                    else:
                        # Check external DB
                        attr_def = yield from self.get_attr_def_by_name(METRICS_NAME)
                        if not attr_def:
                            attr_def = yield from self.create_attribute_definition(
                                type_id,
                                METRICS_NAME,
                                METRICS_TYPE,
                                True,
                                "{}",
                                agent_id
                            )
                            if not attr_def:
                                raise Exception("Failed to create attribute definition.")
                            yield from self._write_kv({"attr_def": json.dumps(attr_def)})
                   
                attr_def_id = attr_def.get("attr_def_id")
                self.context.logger.info(f"Using attribute definition: {attr_def}")
                
                # Step 4: Calculate APR for positions
                actual_apr_data = yield from self.calculate_actual_apr()
                self.context.logger.info(f"actual_apr_data {actual_apr_data}")
                total_actual_apr = actual_apr_data.get('total_actual_apr', 0)
                
                # Step 5: Store APR data in MirrorDB
                timestamp = int(self.round_sequence.last_round_transition_timestamp.timestamp())
                agent_attr = yield from self.create_agent_attribute(
                    agent_id,
                    attr_def_id,
                    {"apr": total_actual_apr, "timestamp": timestamp},
                )
                self.context.logger.info(f"Stored APR data: {agent_attr}")
                
                # Prepare payload for consensus
                payload = APRPopulationPayload(sender=sender, context="APR Population")
            
            except Exception as e:
                self.context.logger.error(f"Error in APRPopulationBehaviour: {str(e)}")
                # Create a payload even in case of error to continue the protocol
                payload = APRPopulationPayload(sender=sender, context="APR Population Error")

        with self.context.benchmark_tool.measure(self.behaviour_id).consensus():
            yield from self.send_a2a_transaction(payload)
            yield from self.wait_until_round_end()

        self.set_done()
    
    # =========================================================================
    # Utility methods
    # =========================================================================
    
    def sign_message(self, message) -> Generator[None, None, Optional[str]]:
        """Sign a message."""
        message_bytes = message.encode("utf-8")
        signature = yield from self.get_signature(message_bytes)
        if signature:
            signature_hex = signature[2:]
            return signature_hex
        return None 
    
    # =========================================================================
    # Agent Type API methods
    # =========================================================================
        
    def get_agent_type_by_name(self, type_name) -> Generator[None, None, Optional[Dict]]:
        """Get agent type by name."""
        response = yield from self._call_mirrordb(
            method="read_",
            method_name="get_agent_type_by_name",
            endpoint=f"api/agent-types/name/{type_name}"
        )
        return response
    
    def create_agent_type(
        self, type_name, description
    ) -> Generator[None, None, Dict]:
        """Create a new agent type."""
        # Prepare agent type data
        agent_type_data = {
            "type_name": type_name,
            "description": description
        }
        
        endpoint = "api/agent-types/"
        
        # Call API
        response = yield from self._call_mirrordb(
            method="create_",
            method_name="create_agent_type",
            endpoint=endpoint,
            data=agent_type_data
        )
        
        return response
    
    # =========================================================================
    # Attribute Definition API methods
    # =========================================================================
    
    def get_attr_def_by_name(self, attr_name) -> Generator[None, None, Optional[Dict]]:
        """Get agent type by name."""
        response = yield from self._call_mirrordb(
            method="read_",
            method_name="get_attr_def_by_name",
            endpoint=f"api/attributes/name/{attr_name}"
        )
        return response
    
    def create_attribute_definition(
        self, type_id, attr_name, data_type, is_required, default_value, agent_id
    ) -> Generator[None, None, Dict]:
        """Create a new attribute definition for a specific agent type."""
        # Prepare attribute definition data
        attr_def_data = {
            "type_id": type_id,
            "attr_name": attr_name,
            "data_type": data_type,
            "is_required": is_required,
            "default_value": default_value
        }
        
        # Generate timestamp and prepare signature
        timestamp = int(self.round_sequence.last_round_transition_timestamp.timestamp())
        endpoint = f"api/agent-types/{type_id}/attributes/"
        message = f"timestamp:{timestamp},endpoint:{endpoint}"
        signature = yield from self.sign_message(message)
        if not signature:
            return None
        
        # Prepare authentication data
        auth_data = {
            "agent_id": agent_id,
            "signature": signature,
            "message": message
        }
        
        # Call API
        response = yield from self._call_mirrordb(
            method="create_",
            method_name="create_attribute_definition",
            endpoint=endpoint,
            data={"attr_def": attr_def_data, "auth": auth_data}
        )
        
        return response
    
    # =========================================================================
    # Agent Registry API methods
    # =========================================================================

    def get_agent_registry_by_address(self, eth_address) -> Generator[None, None, Optional[Dict]]:
        """Get agent registry by Ethereum address."""
        response = yield from self._call_mirrordb(
            method="read_",
            method_name="get_agent_registry_by_address",
            endpoint=f"api/agent-registry/address/{eth_address}"
        )
        return response

    
    def create_agent_registry(self, agent_name, type_id, eth_address) -> Generator[None, None, Dict]:
        """Create a new agent registry."""
        # Prepare agent registry data
        agent_registry_data = {
            "agent_name": agent_name,
            "type_id": type_id,
            "eth_address": eth_address
        }
        
        # Call API
        response = yield from self._call_mirrordb(
            method="create_",
            method_name="create_agent_registry",
            endpoint="api/agent-registry/",
            data=agent_registry_data
        )
        
        return response
    
    
    # =========================================================================
    # Agent Attribute API methods
    # =========================================================================
    
    def create_agent_attribute(
        self, agent_id, attr_def_id, 
        json_value=None,
    ) -> Generator[None, None, Dict]:
        """Create a new attribute value for a specific agent."""
        # Prepare the agent attribute data with all values set to None initially
        agent_attr_data = {
            "agent_id": agent_id,
            "attr_def_id": attr_def_id,
            "string_value": None,
            "integer_value": None,
            "float_value": None,
            "boolean_value": None,
            "date_value": None,
            "json_value": json_value
        }
        
        # Generate timestamp and prepare signature
        timestamp = int(self.round_sequence.last_round_transition_timestamp.timestamp())
        endpoint = f"api/agents/{agent_id}/attributes/"
        message = f"timestamp:{timestamp},endpoint:{endpoint}"
        signature = yield from self.sign_message(message)
        if not signature:
            return None
        
        # Prepare authentication data
        auth_data = {
            "agent_id": agent_id,
            "signature": signature,
            "message": message
        }
        
        # Call API
        response = yield from self._call_mirrordb(
            method="create_",
            method_name="create_agent_attribute",
            endpoint=endpoint,
            data={"agent_attr": agent_attr_data, "auth": auth_data}
        )
        
        return response
    
    # =========================================================================
    # APR Calculation methods
    # =========================================================================

    def _fetch_token_name_from_contract(
        self, chain: str, token_address: str
    ) -> Generator[None, None, Optional[str]]:
        """Fetch the token name from the ERC20 contract."""

        token_name = yield from self.contract_interact(
            performative=ContractApiMessage.Performative.GET_RAW_TRANSACTION,
            contract_address=token_address,
            contract_public_id=ERC20.contract_id,
            contract_callable="get_name",
            data_key="data",
            chain_id=chain,
        )
        return token_name
     
    def get_token_id_from_symbol_cached(
        self, symbol, token_name, coin_list
    ) -> Optional[str]:
        """Retrieve the CoinGecko token ID using the token's symbol and name."""
        # Try to find coins matching the symbol.
        candidates = [
            coin for coin in coin_list if coin["symbol"].lower() == symbol.lower()
        ]
        if not candidates:
            return None

        # If single candidate, return it.
        if len(candidates) == 1:
            return candidates[0]["id"]

        # If multiple candidates, match by name if possible.
        normalized_token_name = token_name.replace(" ", "").lower()
        for coin in candidates:
            coin_name = coin["name"].replace(" ", "").lower()
            if coin_name == normalized_token_name or coin_name == symbol.lower():
                return coin["id"]
        return None

    def get_token_id_from_symbol(
        self, token_address, symbol, coin_list, chain_name
    ) -> Generator[None, None, Optional[str]]:
        """Retrieve the CoinGecko token ID using the token's address, symbol, and chain name."""
        token_name = yield from self._fetch_token_name_from_contract(
            chain_name, token_address
        )
        if not token_name:
            matching_coins = [
                coin for coin in coin_list if coin["symbol"].lower() == symbol.lower()
            ]
            return matching_coins[0]["id"] if len(matching_coins) == 1 else None

        return self.get_token_id_from_symbol_cached(symbol, token_name, coin_list)

    def fetch_coin_list(self) -> Generator[None, None, Optional[List[Any]]]:
        """Fetches the list of coins from CoinGecko API only once."""
        url = "https://api.coingecko.com/api/v3/coins/list"
        response = yield from self.get_http_response("GET", url, None, None)

        try:
            response_json = json.loads(response.body)
            return response_json
        except json.decoder.JSONDecodeError as e:
            self.context.logger.error(f"Failed to fetch coin list: {e}")
            return None    
    
    def _fetch_historical_token_prices(
        self, tokens: List[List[str]], date_str: str, chain: str
    ) -> Generator[None, None, Dict[str, float]]:
        """Fetch historical token prices for a specific date."""
        historical_prices = {}

        coin_list = yield from self.fetch_coin_list()
        if not coin_list:
            self.context.logger.error("Failed to fetch the coin list from CoinGecko.")
            return historical_prices

        headers = {"Accept": "application/json"}
        if self.coingecko.api_key:
            headers["x-cg-api-key"] = self.coingecko.api_key

        for token_symbol, token_address in tokens:
            # Get CoinGecko ID.
            coingecko_id = yield from self.get_token_id_from_symbol(
                token_address, token_symbol, coin_list, chain
            )
            if not coingecko_id:
                self.context.logger.error(
                    f"CoinGecko ID not found for token {token_address} with symbol {token_symbol}."
                )
                continue

            endpoint = self.coingecko.historical_price_endpoint.format(
                coin_id=coingecko_id,
                date=date_str,
            )

            success, response_json = yield from self._request_with_retries(
                endpoint=endpoint,
                headers=headers,
                rate_limited_code=self.coingecko.rate_limited_code,
                rate_limited_callback=self.coingecko.rate_limited_status_callback,
                retry_wait=self.params.sleep_time,
            )

            if success:
                price = (
                    response_json.get("market_data", {})
                    .get("current_price", {})
                    .get("usd")
                )
                if price:
                    historical_prices[token_address] = price
                else:
                    self.context.logger.error(
                        f"No price in response for token {token_address}"
                    )
            else:
                self.context.logger.error(
                    f"Failed to fetch historical price for {token_address}"
                )

        return historical_prices

    def calculate_initial_investment_value(
        self, position: Dict[str, Any]
    ) -> Generator[None, None, Optional[float]]:
        """Calculate the initial investment value based on the initial transaction."""

        chain = position.get("chain")

        token0_decimals = yield from self._get_token_decimals(chain, position.get("token0"))
        token1_decimals = yield from self._get_token_decimals(chain, position.get("token1"))
    
        initial_amount0 = position.get("amount0") / (10**token0_decimals)
        initial_amount1 = position.get("amount1") / (10**token1_decimals)
        timestamp = position.get("timestamp")
    
        self.context.logger.info(f"initial_amount0 : {initial_amount0}")
        self.context.logger.info(f"initial_amount1 : {initial_amount1}")
    
        if None in (initial_amount0, initial_amount1, timestamp):
            self.context.logger.error(
                "Missing initial amounts or timestamp in position data."
            )
            return None
    
        date_str = datetime.utcfromtimestamp(timestamp).strftime("%d-%m-%Y")
        tokens = []
        # Fetch historical prices
        tokens.append([position.get("token0_symbol"), position.get("token0")])
        if position.get("token1") is not None:
            tokens.append([position.get("token1_symbol"), position.get("token1")])

        historical_prices = yield from self._fetch_historical_token_prices(
            tokens, date_str, chain
        )

        if not historical_prices:
            self.context.logger.error("Failed to fetch historical token prices.")
            return None

        # Get the price for token0
        initial_price0 = historical_prices.get(position.get("token0"))
        if initial_price0 is None:
            self.context.logger.error("Historical price not found for token0.")
            return None

        # Calculate initial investment value for token0
        V_initial = initial_amount0 * initial_price0
        self.context.logger.info(f"V_initial : {V_initial}")
    
        # If token1 exists, include it in the calculations
        if position.get("token1") is not None and initial_amount1 is not None:
            initial_price1 = historical_prices.get(position.get("token1"))
            if initial_price1 is None:
                self.context.logger.error("Historical price not found for token1.")
                return None
            V_initial += initial_amount1 * initial_price1
            self.context.logger.info(f"V_initial : {V_initial}")

        return V_initial

    def calculate_actual_apr_for_positions(
        self
    ) -> Generator[None, None, Dict[str, float]]:
        """Calculate the actual APR for a position based on performance over time."""
        
        
        # Find the position in current_positions to get timestamp
        position = next(
            (
                pos
                for pos in self.current_positions
                if pos.get("pool_id") == pool_id 
                and pos.get("chain") == chain
                and pos.get("status") == PositionStatus.OPEN.value
            ),
            None,
        )
        
        self.current_positions

        if not position:
            return actual_apr_data
                
        # Get initial investment timestamp
        timestamp = position.get("timestamp")
        if not timestamp:
            return actual_apr_data
                
        # Calculate days since investment
        current_timestamp = int(datetime.now().timestamp())
        days_invested = max(1, (current_timestamp - timestamp) / (60 * 60 * 24))
        
        # Calculate initial investment value
        initial_value = yield from self.calculate_initial_investment_value(position)
        if initial_value is None:
            return actual_apr_data
        
        self.context.logger.info(f"initial_value on actual APR function:{initial_value}")
        # Convert initial_value to Decimal for calculation with other Decimal values
        initial_value_decimal = Decimal(str(initial_value))  # Convert through string for precision
        
        self.context.logger.info(f"initial_value_decimal on actual APR function:{initial_value_decimal}")
        # Current value is the user_share calculated earlier
        current_value = user_share
        
        self.context.logger.info(f"current_value on actual APR function:{current_value}")
        # Calculate actual APR
        if initial_value > 0 and days_invested > 0:
            profit = current_value - initial_value_decimal  # Now both are Decimal
            self.context.logger.info(f"profit = current_value - initial_value_decimal  on actual APR function:{profit}")
            annualized_return = (profit / initial_value_decimal) * (Decimal(365) / Decimal(days_invested))
            actual_apr = float(annualized_return * 100)  # Convert to percentage
            
            # Store the actual APR for this position
            actual_apr_data[pool_id] = round(actual_apr, 2)
            self.context.logger.info(f"actual_apr_data[pool_id]  on actual APR function:{actual_apr_data[pool_id]}")
            # Accumulate for weighted average calculation
            total_initial_value += initial_value_decimal
            total_current_value += current_value
            weighted_days += initial_value_decimal * Decimal(days_invested)

            self.context.logger.info(f"total_initial_value{total_initial_value}")       
            self.context.logger.info(f"total_current_value{total_current_value}")       
            self.context.logger.info(f"weighted_days{weighted_days}")        
        # Calculate overall portfolio APR
        if total_initial_value > 0:
            avg_days = weighted_days / total_initial_value if total_initial_value > 0 else Decimal(1)
            self.context.logger.info(f"avg_days{avg_days}")  
            total_profit = total_current_value - total_initial_value
            self.context.logger.info(f"total_profit{total_profit}")  
            total_annualized_return = (total_profit / total_initial_value) * (Decimal(365) / avg_days)
            self.context.logger.info(f"total_annualized_return{total_annualized_return}")  
            total_actual_apr = float(total_annualized_return * 100)  # Convert to percentage
            self.context.logger.info(f"total_actual_apr{total_actual_apr}")  
            actual_apr_data["total_actual_apr"] = round(total_actual_apr, 2)
        return actual_apr_data
    
    def calculate_actual_apr(self) -> Generator[None, None, Dict[str, float]]:
        """
        Calculate the actual APR for the portfolio based on current positions.
        
        Returns:
            Dict[str, float]: Dictionary containing the total portfolio APR
        """
        # Initialize result
        result = {"total_actual_apr": 0.0}
        
        # Check if we have positions and portfolio data
        if not self.current_positions or not hasattr(self, 'portfolio_data') or 'portfolio_value' not in self.portfolio_data:
            self.context.logger.info("Missing required data for APR calculation")
            return result
        
        # Get current portfolio value (f)
        final_value = Decimal(self.portfolio_data['portfolio_value'])
        self.context.logger.info(f"Current portfolio value: {final_value}")
        
        # Current timestamp
        current_timestamp = int(datetime.now().timestamp())
        
        # Get timestamp from the first position
        first_position = self.current_positions[0]
        timestamp = first_position.get("timestamp")
        if not timestamp:
            self.context.logger.info("No timestamp found in the first position")
            return result
        
        # Calculate hours since investment (n)
        hours = max(1, (current_timestamp - timestamp) / 3600)
        self.context.logger.info(f"Hours since investment: {hours}")
        
        # Calculate total initial value (i)
        initial_value = Decimal('0')
        
        # If multiple positions, calculate initial value for each and sum them
        if len(self.current_positions) > 1:
            self.context.logger.info(f"Processing {len(self.current_positions)} positions")
            for position in self.current_positions:
                position_value = yield from self.calculate_initial_investment_value(position)
                if position_value is not None:
                    initial_value += Decimal(str(position_value))
        else:
            # If only one position, calculate its initial value
            self.context.logger.info("Processing single position")
            position_value = yield from self.calculate_initial_investment_value(first_position)
            if position_value is not None:
                initial_value = Decimal(str(position_value))
        
        self.context.logger.info(f"Total initial value: {initial_value}")
        
        # If we have a valid initial value, calculate APR
        if initial_value > 0:
            # Calculate APR using the formula: (f/i)*(1/(n/8760)))*100
            
            # Step 1: Calculate f/i (final_value / initial_value)
            f_i_ratio = (final_value / initial_value) - 1
            
            # Step 2: Calculate 1/(n/8760)
            hours_in_year = Decimal('8760')
            time_ratio = Decimal('1') / (Decimal(hours) / hours_in_year)

            
           # Step 3: Apply the exact formula: (f/i)*(1/(n/8760)))*100
            apr = float(f_i_ratio * time_ratio * Decimal('100'))

            # Add additional logging to see the intermediate values
            self.context.logger.info(f"f_i_ratio: {f_i_ratio}")
            self.context.logger.info(f"time_ratio: {time_ratio}")
            self.context.logger.info(f"Raw APR before rounding: {apr}")
            
            # For significant losses, ensure we show a meaningful negative APR
            # The standard formula naturally produces near-zero values for massive losses
            if f_i_ratio < Decimal('0.0001') and initial_value > Decimal('1'):
                self.context.logger.info("Detected significant loss, adjusting APR calculation")
                # Calculate a more meaningful negative APR based on loss percentage
                loss_percentage = (initial_value - final_value) / initial_value * Decimal('100')
                apr = -float(loss_percentage)
                self.context.logger.info(f"Adjusted APR based on loss: {apr}%")
            
            result["total_actual_apr"] = round(apr, 2)
            self.context.logger.info(f"Calculated APR: {result['total_actual_apr']}%")
        
        return result    
    
    
class EvaluateStrategyBehaviour(LiquidityTraderBaseBehaviour):
    """Behaviour that finds the opportunity and builds actions."""

    matching_round: Type[AbstractRound] = EvaluateStrategyRound
    selected_opportunities = None
    position_to_exit = None
    trading_opportunities = []

    def async_act(self) -> Generator:
        """Async act"""
        with self.context.benchmark_tool.measure(self.behaviour_id).local():
            has_funds = True
            if not self.current_positions:
                has_funds = any(
                    asset.get("balance", 0) > 0
                    for position in self.synchronized_data.positions
                    for asset in position.get("assets", [])
                )

            if not has_funds:
                actions = []
                self.context.logger.info("No funds available.")
                sender = self.context.agent_address
                payload = EvaluateStrategyPayload(
                    sender=sender, actions=json.dumps(actions)
                )
            else:
                yield from self.fetch_all_trading_opportunities()

                if self.current_positions:
                    for position in (
                        pos
                        for pos in self.current_positions
                        if pos.get("status") == PositionStatus.OPEN.value
                    ):
                        dex_type = position.get("dex_type")
                        strategy = self.params.dex_type_to_strategy.get(dex_type)
                        if strategy:
                            if (
                                not position.get("status", PositionStatus.CLOSED.value)
                                == PositionStatus.OPEN.value
                            ):
                                continue
                            metrics = self.get_returns_metrics_for_opportunity(
                                position, strategy
                            )
                            if metrics:
                                position.update(metrics)
                        else:
                            self.context.logger.error(
                                f"No strategy found for dex type {dex_type}"
                            )

                self.execute_hyper_strategy()
                actions = (
                    yield from self.get_order_of_transactions()
                    if self.selected_opportunities is not None
                    else []
                )

=======
>>>>>>> e5ac09d9
                if actions:
                    self.context.logger.info(f"Actions: {actions}")
                else:
                    self.context.logger.info("No actions prepared")

                sender = self.context.agent_address
                payload = EvaluateStrategyPayload(
                    sender=sender, actions=json.dumps(actions)
                )

        with self.context.benchmark_tool.measure(self.behaviour_id).consensus():
            yield from self.send_a2a_transaction(payload)
            yield from self.wait_until_round_end()

        self.set_done()

    def calculate_pnl_for_uniswap(
        self, position: Dict[str, Any]
    ) -> Generator[None, None, Optional[Dict[str, Any]]]:
        """Calculate PnL for a Uniswap position."""
        chain = position.get("chain")
        pool_address = position.get("pool_address")

        # Interact with UniswapV3PoolContract to get reserves and balances
        reserves_and_balances = yield from self.contract_interact(
            performative=ContractApiMessage.Performative.GET_RAW_TRANSACTION,
            contract_address=pool_address,
            contract_id=str(UniswapV3PoolContract.contract_id),
            contract_callable="get_reserves_and_balances",
            data_key="data",
            chain_id=position.get("chain"),
        )

        if reserves_and_balances is None:
            self.context.logger.error(
                f"Failed to get reserves and balances from pool {pool_address}"
            )
            return None

        current_token0_qty = float(reserves_and_balances.get("current_token0_qty", 0))
        current_token1_qty = float(reserves_and_balances.get("current_token1_qty", 0))

        token0_address = position.get("token0")
        token1_address = position.get("token1")

        # Get token decimals
        token0_decimals = yield from self._get_token_decimals(chain, token0_address)
        token1_decimals = yield from self._get_token_decimals(chain, token1_address)

        if token0_decimals is None or token1_decimals is None:
            self.context.logger.error("Failed to get token decimals.")
            return None

        # Adjust quantities for decimals
        adjusted_token0_qty = current_token0_qty / (10**token0_decimals)
        adjusted_token1_qty = current_token1_qty / (10**token1_decimals)

        token0_price = yield from self._fetch_token_price(token0_address, chain)
        token1_price = yield from self._fetch_token_price(token1_address, chain)

        if token0_price is None or token1_price is None:
            self.context.logger.error(
                "Current prices not found for one or both tokens."
            )
            return None

        # Calculate current position value
        V_current = (adjusted_token0_qty * token0_price) + (
            adjusted_token1_qty * token1_price
        )

        # Calculate initial investment value
        V_initial = yield from self.calculate_initial_investment_value(position)

        if V_initial is None:
            self.context.logger.error("Failed to calculate initial investment value.")
            return None

        # Calculate PnL
        pnl = V_current - V_initial
        pnl_percentage = (pnl / V_initial) * 100

        self.context.logger.info(
            f"Current Position Value: ${V_current:.2f}, Total PnL: ${pnl:.2f}"
        )

        return {
            "current_value": V_current,
            "pnl": pnl_percentage,
        }

    def calculate_pnl_for_balancer(
        self, position: Dict[str, Any]
    ) -> Generator[None, None, Optional[Dict[str, Any]]]:
        """Calculate PnL for a Balancer position."""
        chain = position.get("chain")
        pool_address = position.get("pool_address")

        pool_id = yield from self.contract_interact(
            performative=ContractApiMessage.Performative.GET_RAW_TRANSACTION,
            contract_address=pool_address,
            contract_public_id=WeightedPoolContract.contract_id,
            contract_callable="get_pool_id",
            data_key="pool_id",
            chain_id=chain,
        )

        # Interact with BalancerPoolContract to get pool information
        pool_info = yield from self.contract_interact(
            performative=ContractApiMessage.Performative.GET_RAW_TRANSACTION,
            contract_address=self.params.balancer_vault_contract_addresses.get(chain),
            contract_public_id=VaultContract.contract_id,
            contract_callable="get_pool_tokens",
            pool_id=pool_id,
            data_key="tokens",
            chain_id=chain,
        )

        if pool_info is None:
            self.context.logger.error(
                f"Failed to get pool info from pool {pool_address}"
            )
            return None

        total_supply = yield from self.contract_interact(
            performative=ContractApiMessage.Performative.GET_RAW_TRANSACTION,
            contract_address=position.get("pool_address"),
            contract_public_id=ERC20.contract_id,
            contract_callable="get_total_supply",
            data_key="data",
            chain_id=chain,
        )

        # Get balances of tokens in the pool
        tokens = pool_info[0]
        balances = pool_info[1]

        if not tokens or not balances:
            self.context.logger.error("No tokens or balances found in pool info.")
            return None

        bpt_balance = yield from self.contract_interact(
            performative=ContractApiMessage.Performative.GET_RAW_TRANSACTION,
            contract_address=pool_address,
            contract_public_id=str(WeightedPoolContract.contract_id),
            contract_callable="get_balance",
            data_key="balance",
            account=self.params.safe_contract_addresses.get(chain),
            chain_id=chain,
        )
        if bpt_balance == 0:
            self.context.logger.error("User has no BPT balance in this pool.")
            return None

        # Calculate user's share of the pool
        user_share = bpt_balance / total_supply

        # Adjust quantities for decimals and calculate user's amounts
        user_amounts = []
        token_prices = []
        for token_address, balance in zip(tokens, balances):
            # Get token decimals
            decimals = yield from self._get_token_decimals(chain, token_address)
            if decimals is None:
                self.context.logger.error(
                    f"Failed to get decimals for token {token_address}"
                )
                return None

            adjusted_balance = balance / (10**decimals)

            # Calculate user's amount for this token
            user_amount = adjusted_balance * user_share
            user_amounts.append(user_amount)

            # Fetch current token prices using _fetch_token_prices
            token_price = yield from self._fetch_token_price(token_address, chain)

            # Add to token balances for price fetching
            token_prices.append(token_price)

        if not token_prices:
            self.context.logger.error("Failed to fetch current token prices.")
            return None

        # Calculate current position value
        V_current = 0
        for token_price, user_amount in zip(token_prices, user_amounts):
            if token_price is None:
                self.context.logger.error(
                    f"Current price not found for token {token_address}."
                )
                return None
            V_current += user_amount * token_price

        # Calculate initial investment value
        V_initial = yield from self.calculate_initial_investment_value(position)

        if V_initial is None:
            self.context.logger.error("Failed to calculate initial investment value.")
            return None

        # Calculate PnL
        pnl = V_current - V_initial
        pnl_percentage = (pnl / V_initial) * 100

        self.context.logger.info(
            f"Current Position Value: ${V_current:.2f}, Total PnL: ${pnl:.2f}"
        )

        return {
            "current_value": V_current,
            "pnl": pnl_percentage,
        }

    def calculate_pnl_for_sturdy(
        self, position: Dict[str, Any]
    ) -> Generator[None, None, Optional[Dict[str, Any]]]:
        """Calculate PnL for a STURDY position."""
        chain = position.get("chain")
        vault_address = position.get("pool_address")
        token_address = position.get("token0")
        safe_address = self.params.safe_contract_addresses.get(chain)

        # Get user's balance in the vault
        balance_data = yield from self.contract_interact(
            performative=ContractApiMessage.Performative.GET_RAW_TRANSACTION,
            contract_address=vault_address,
            contract_public_id=YearnV3VaultContract.contract_id,
            contract_callable="balance_of",
            data_key="amount",
            owner=safe_address,
            chain_id=chain,
        )

        if balance_data is None:
            self.context.logger.error(
                f"Failed to get user balance from vault {vault_address}"
            )
            return None

        user_balance = int(balance_data)

        # Get token decimals
        token_decimals = yield from self._get_token_decimals(chain, token_address)
        if token_decimals is None:
            self.context.logger.error("Failed to get token decimals.")
            return None

        # Adjust balance for decimals
        adjusted_token_qty = user_balance / (10**token_decimals)

        token_price = yield from self._fetch_token_price(token_address, chain)

        if not token_price:
            self.context.logger.error("Failed to fetch current token price.")
            return None

        # Calculate current position value
        V_current = adjusted_token_qty * token_price

        # Calculate initial investment value
        V_initial = yield from self.calculate_initial_investment_value(position)

        if V_initial is None:
            self.context.logger.error("Failed to calculate initial investment value.")
            return None

        # Calculate PnL
        pnl = V_current - V_initial
        pnl_percentage = (pnl / V_initial) * 100

        self.context.logger.info(
            f"Current Position Value: ${V_current:.2f}, Total PnL: ${pnl:.2f}"
        )

        return {
            "current_value": V_current,
            "pnl": pnl_percentage,
        }

    def calculate_initial_investment_value(
        self, position: Dict[str, Any]
    ) -> Generator[None, None, Optional[float]]:
        """Calculate the initial investment value based on the initial transaction."""

        chain = position.get("chain")
        initial_amount0 = position.get("amount0")
        initial_amount1 = position.get("amount1")
        timestamp = position.get("timestamp")

        if None in (initial_amount0, initial_amount1, timestamp):
            self.context.logger.error(
                "Missing initial amounts or timestamp in position data."
            )
            return None

        date_str = datetime.utcfromtimestamp(timestamp).strftime("%d-%m-%Y")
        tokens = []
        # Fetch historical prices
        tokens.append([position.get("token0_symbol"), position.get("token0")])
        if position.get("token1") is not None:
            tokens.append([position.get("token1_symbol"), position.get("token1")])

        historical_prices = yield from self._fetch_historical_token_prices(
            tokens, date_str, chain
        )

        if not historical_prices:
            self.context.logger.error("Failed to fetch historical token prices.")
            return None

        # Get the price for token0
        initial_price0 = historical_prices.get(position.get("token0"))
        if initial_price0 is None:
            self.context.logger.error("Historical price not found for token0.")
            return None

        # Calculate initial investment value for token0
        V_initial = initial_amount0 * initial_price0

        # If token1 exists, include it in the calculations
        if position.get("token1") is not None and initial_amount1 is not None:
            initial_price1 = historical_prices.get(position.get("token1"))
            if initial_price1 is None:
                self.context.logger.error("Historical price not found for token1.")
                return None
            V_initial += initial_amount1 * initial_price1

        return V_initial

    def _fetch_historical_token_prices(
        self, tokens: List[List[str]], date_str: str, chain: str
    ) -> Generator[None, None, Dict[str, float]]:
        """Fetch historical token prices for a specific date."""
        historical_prices = {}

        coin_list = yield from self.fetch_coin_list()
        if not coin_list:
            self.context.logger.error("Failed to fetch the coin list from CoinGecko.")
            return historical_prices

        headers = {"Accept": "application/json"}
        if self.coingecko.api_key:
            headers["x-cg-api-key"] = self.coingecko.api_key

        for token_symbol, token_address in tokens:
            # Get CoinGecko ID.
            coingecko_id = yield from self.get_token_id_from_symbol(
                token_address, token_symbol, coin_list, chain
            )
            if not coingecko_id:
                self.context.logger.error(
                    f"CoinGecko ID not found for token {token_address} with symbol {token_symbol}."
                )
                continue

            endpoint = self.coingecko.historical_price_endpoint.format(
                coin_id=coingecko_id,
                date=date_str,
            )

            success, response_json = yield from self._request_with_retries(
                endpoint=endpoint,
                headers=headers,
                rate_limited_code=self.coingecko.rate_limited_code,
                rate_limited_callback=self.coingecko.rate_limited_status_callback,
                retry_wait=self.params.sleep_time,
            )

            if success:
                price = (
                    response_json.get("market_data", {})
                    .get("current_price", {})
                    .get("usd")
                )
                if price:
                    historical_prices[token_address] = price
                else:
                    self.context.logger.error(
                        f"No price in response for token {token_address}"
                    )
            else:
                self.context.logger.error(
                    f"Failed to fetch historical price for {token_address}"
                )

        return historical_prices

    def fetch_coin_list(self) -> Generator[None, None, Optional[List[Any]]]:
        """Fetches the list of coins from CoinGecko API only once."""
        url = "https://api.coingecko.com/api/v3/coins/list"
        response = yield from self.get_http_response("GET", url, None, None)

        try:
            response_json = json.loads(response.body)
            return response_json
        except json.decoder.JSONDecodeError as e:
            self.context.logger.error(f"Failed to fetch coin list: {e}")
            return None

    def get_token_id_from_symbol_cached(
        self, symbol, token_name, coin_list
    ) -> Optional[str]:
        """Retrieve the CoinGecko token ID using the token's symbol and name."""
        # Try to find coins matching the symbol.
        candidates = [
            coin for coin in coin_list if coin["symbol"].lower() == symbol.lower()
        ]
        if not candidates:
            return None

        # If single candidate, return it.
        if len(candidates) == 1:
            return candidates[0]["id"]

        # If multiple candidates, match by name if possible.
        normalized_token_name = token_name.replace(" ", "").lower()
        for coin in candidates:
            coin_name = coin["name"].replace(" ", "").lower()
            if coin_name == normalized_token_name or coin_name == symbol.lower():
                return coin["id"]
        return None

    def get_token_id_from_symbol(
        self, token_address, symbol, coin_list, chain_name
    ) -> Generator[None, None, Optional[str]]:
        """Retrieve the CoinGecko token ID using the token's address, symbol, and chain name."""
        token_name = yield from self._fetch_token_name_from_contract(
            chain_name, token_address
        )
        if not token_name:
            matching_coins = [
                coin for coin in coin_list if coin["symbol"].lower() == symbol.lower()
            ]
            return matching_coins[0]["id"] if len(matching_coins) == 1 else None

        return self.get_token_id_from_symbol_cached(symbol, token_name, coin_list)

    def _fetch_token_name_from_contract(
        self, chain: str, token_address: str
    ) -> Generator[None, None, Optional[str]]:
        """Fetch the token name from the ERC20 contract."""

        token_name = yield from self.contract_interact(
            performative=ContractApiMessage.Performative.GET_RAW_TRANSACTION,
            contract_address=token_address,
            contract_public_id=ERC20.contract_id,
            contract_callable="get_name",
            data_key="data",
            chain_id=chain,
        )
        return token_name

    def execute_hyper_strategy(self) -> None:
        """Executes hyper strategy"""
        hyper_strategy = self.params.selected_hyper_strategy
        kwargs = {
            "strategy": hyper_strategy,
            "trading_opportunities": self.trading_opportunities,
            "current_positions": [
                pos
                for pos in self.current_positions
                if pos.get("status") == PositionStatus.OPEN.value
            ],
            "max_pools": self.params.max_pools,
            "composite_score_threshold": THRESHOLDS.get(
                self.synchronized_data.trading_type, {}
            ),
        }
        self.context.logger.info(f"kwargs: {kwargs}")
        self.context.logger.info(f"Evaluating hyper strategy: {hyper_strategy}")
        result = self.execute_strategy(**kwargs)
        self.selected_opportunities = result.get("optimal_strategies")
        self.position_to_exit = result.get("position_to_exit")

        logs = result.get("logs", [])
        if logs:
            for log in logs:
                self.context.logger.info(log)

        reasoning = result.get("reasoning")
        if reasoning:
            self.shared_state.agent_reasoning = reasoning
        self.context.logger.info(f"Agent Reasoning: {reasoning}")

        if self.selected_opportunities is not None:
            self.context.logger.info(
                f"Selected opportunities: {self.selected_opportunities}"
            )
            for selected_opportunity in self.selected_opportunities:
                # Convert token addresses to checksum addresses if they are present
                if "token0" in selected_opportunity:
                    selected_opportunity["token0"] = to_checksum_address(
                        selected_opportunity["token0"]
                    )
                if "token1" in selected_opportunity:
                    selected_opportunity["token1"] = to_checksum_address(
                        selected_opportunity["token1"]
                    )

    def get_result(self, future: Future) -> Generator[None, None, Optional[Any]]:
        """Get the completed futures"""
        while True:
            if not future.done():
                yield
                continue
            try:
                result = future.result()
                return result
            except Exception as e:
                self.context.logger.error(
                    f"Exception occurred while executing strategy: {e}",
                )
                return None

    def fetch_all_trading_opportunities(self) -> Generator[None, None, None]:
        """Fetches all the trading opportunities using multiprocessing"""
        self.trading_opportunities.clear()
        yield from self.download_strategies()
        strategies = self.synchronized_data.selected_protocols.copy()
        tried_strategies: Set[str] = set()
        self.context.logger.info(f"Selected Strategies: {strategies}")

        # Collect strategy kwargs
        strategy_kwargs_list = []
        for next_strategy in strategies:
            self.context.logger.info(f"Preparing strategy: {next_strategy}")
            kwargs: Dict[str, Any] = self.params.strategies_kwargs.get(
                next_strategy, {}
            )

            kwargs.update(
                {
                    "strategy": next_strategy,
                    "chains": self.params.target_investment_chains,
                    "protocols": self.params.available_protocols,
                    "chain_to_chain_id_mapping": self.params.chain_to_chain_id_mapping,
                    "current_positions": (
                        [
                            to_checksum_address(pos.get("pool_address"))
                            for pos in self.current_positions
                            if pos.get("status") == PositionStatus.OPEN.value
                            and pos.get("pool_address")
                        ]
                        if self.current_positions
                        else []
                    ),
                    "coingecko_api_key": self.coingecko.api_key,
                    "get_metrics": False,
                }
            )
            strategy_kwargs_list.append(kwargs)

        strategies_executables = self.shared_state.strategies_executables

        with ThreadPoolExecutor(max_workers=4) as executor:
            future_to_strategy = {}
            futures = []
            for kwargs in strategy_kwargs_list:
                strategy_name = kwargs["strategy"]
                # Remove 'strategy' from kwargs to avoid passing it twice
                kwargs_without_strategy = {
                    k: v for k, v in kwargs.items() if k != "strategy"
                }

                future = executor.submit(
                    execute_strategy,
                    strategy_name,
                    strategies_executables,
                    **kwargs_without_strategy,
                )
                future_to_strategy[future] = strategy_name
                futures.append(future)

            results = []

            for future in futures:
                result = yield from self.get_result(future)
                results.append(result)

            for future, result in zip(futures, results):
                next_strategy = future_to_strategy[future]
                tried_strategies.add(next_strategy)
                if not result:
                    continue
                if "error" in result:
                    errors = result.get("error", [])
                    for error in errors:
                        self.context.logger.error(
                            f"Error in strategy {next_strategy}: {error}"
                        )
                    continue

                opportunities = result.get("result", [])
                if opportunities:
                    self.context.logger.info(
                        f"Opportunities found using {next_strategy} strategy"
                    )
                    for opportunity in opportunities:
                        self.context.logger.info(
                            f"Opportunity: {opportunity.get('pool_address', 'N/A')}, "
                            f"Chain: {opportunity.get('chain', 'N/A')}, "
                            f"Token0: {opportunity.get('token0_symbol', 'N/A')}, "
                            f"Token1: {opportunity.get('token1_symbol', 'N/A')}"
                        )
                    self.trading_opportunities.extend(opportunities)
                else:
                    self.context.logger.warning(
                        f"No opportunity found using {next_strategy} strategy"
                    )

    def download_next_strategy(self) -> None:
        """Download the strategies one by one."""
        if self._inflight_strategy_req is not None:
            # there already is a req in flight
            return
        if len(self.shared_state.strategy_to_filehash) == 0:
            # no strategies pending to be fetched
            return

        strategies_to_remove = []
        for strategy, file_hash in self.shared_state.strategy_to_filehash.items():
            if (
                strategy not in self.synchronized_data.selected_protocols
                and strategy != self.params.selected_hyper_strategy
            ):
                strategies_to_remove.append(strategy)
                continue
            self.context.logger.info(f"Fetching {strategy} strategy...")
            ipfs_msg, message = self._build_ipfs_get_file_req(file_hash)
            self._inflight_strategy_req = strategy
            self.send_message(ipfs_msg, message, self._handle_get_strategy)
            return

        for strategy in strategies_to_remove:
            self.shared_state.strategy_to_filehash.pop(strategy)

    def get_returns_metrics_for_opportunity(
        self, position: Dict[str, Any], strategy: str
    ) -> Optional[Dict[str, Any]]:
        """Get and update metrics for the current pool ."""

        kwargs: Dict[str, Any] = self.params.strategies_kwargs.get(strategy, {})

        kwargs.update(
            {
                "strategy": strategy,
                "get_metrics": True,
                "position": position,
                "coingecko_api_key": self.coingecko.api_key,
                "chains": self.params.target_investment_chains,
                "apr_threshold": self.params.apr_threshold,
                "protocols": self.params.available_protocols,
                "chain_to_chain_id_mapping": self.params.chain_to_chain_id_mapping,
            }
        )

        # Execute the strategy to calculate metrics
        metrics = self.execute_strategy(**kwargs)
        if not metrics:
            return None
        elif "error" in metrics:
            self.context.logger.error(
                f"Failed to calculate metrics for the current position {position.get('pool_address')} : {metrics.get('error')}"
            )
            return None
        else:
            self.context.logger.info(
                f"Calculated position metrics for {position.get('pool_address')} : {metrics}"
            )
            return metrics

    def download_strategies(self) -> Generator:
        """Download all the strategies, if not yet downloaded."""
        while len(self.shared_state.strategy_to_filehash) > 0:
            self.download_next_strategy()
            yield from self.sleep(self.params.sleep_time)

    def execute_strategy(self, *args: Any, **kwargs: Any) -> Optional[Dict[str, Any]]:
        """Execute the strategy and return the results."""

        strategy = kwargs.pop("strategy", None)
        if strategy is None:
            self.context.logger.error(f"No trading strategy was given in {kwargs=}!")
            return None

        strategy = self.strategy_exec(strategy)
        if strategy is None:
            self.context.logger.error(f"No executable was found for {strategy=}!")
            return None

        strategy_exec, callable_method = strategy
        if callable_method in globals():
            del globals()[callable_method]

        exec(strategy_exec, globals())  # pylint: disable=W0122  # nosec
        method = globals().get(callable_method, None)
        if method is None:
            self.context.logger.error(
                f"No {callable_method!r} method was found in {strategy} executable."
            )
            return None

        return method(*args, **kwargs)

    def strategy_exec(self, strategy: str) -> Optional[Tuple[str, str]]:
        """Get the executable strategy file's content."""
        return self.shared_state.strategies_executables.get(strategy, None)

    def send_message(
        self, msg: Message, dialogue: Dialogue, callback: Callable
    ) -> None:
        """Send a message."""
        self.context.outbox.put_message(message=msg)
        nonce = dialogue.dialogue_label.dialogue_reference[0]
        self.shared_state.req_to_callback[nonce] = callback
        self.shared_state.in_flight_req = True

    def _handle_get_strategy(self, message: IpfsMessage, _: Dialogue) -> None:
        """Handle get strategy response."""
        strategy_req = self._inflight_strategy_req
        if strategy_req is None:
            self.context.logger.error(f"No strategy request to handle for {message=}.")
            return

        # store the executable and remove the hash from the mapping because we have downloaded it
        _component_yaml, strategy_exec, callable_method = ComponentPackageLoader.load(
            message.files
        )

        self.shared_state.strategies_executables[strategy_req] = (
            strategy_exec,
            callable_method,
        )
        self.shared_state.strategy_to_filehash.pop(strategy_req)
        self._inflight_strategy_req = None

    def get_order_of_transactions(
        self,
    ) -> Generator[None, None, Optional[List[Dict[str, Any]]]]:
        """Get the order of transactions to perform based on the current pool status and token balances."""
        actions = []
        tokens = []
        # Process rewards
        if self._can_claim_rewards():
            yield from self._process_rewards(actions)
        # if (  # noqa: E800
        #     self.synchronized_data.period_count != 0  # noqa: E800
        #     and self.synchronized_data.period_count % self.params.pnl_check_interval  # noqa: E800
        #     == 0  # noqa: E800
        #     and self.current_positions  # noqa: E800
        # ):  # noqa: E800
        #     tokens = yield from self._process_pnl(actions)  # noqa: E800

        if not self.selected_opportunities:
            return actions

        # Prepare tokens for exit or investment
        available_tokens = yield from self._prepare_tokens_for_investment()
        if available_tokens is None:
            return actions
        tokens.extend(available_tokens)
        if self.position_to_exit:
            dex_type = self.position_to_exit.get("dex_type")
            num_of_tokens_required = 1 if dex_type == DexType.STURDY.value else 2
            exit_pool_action = self._build_exit_pool_action(
                tokens, num_of_tokens_required
            )
            if not exit_pool_action:
                self.context.logger.error("Error building exit pool action")
                return None
            actions.append(exit_pool_action)
        # Build actions based on selected opportunities
        for opportunity in self.selected_opportunities:
            bridge_swap_actions = self._build_bridge_swap_actions(opportunity, tokens)
            if bridge_swap_actions is None:
                self.context.logger.info("Error preparing bridge swap actions")
                return None
            if bridge_swap_actions:
                actions.extend(bridge_swap_actions)

            enter_pool_action = self._build_enter_pool_action(opportunity)
            if not enter_pool_action:
                self.context.logger.error("Error building enter pool action")
                return None
            actions.append(enter_pool_action)

        return actions

    def _process_rewards(self, actions: List[Dict[str, Any]]) -> Generator:
        """Process reward claims and add actions."""
        allowed_chains = self.params.target_investment_chains
        for chain in allowed_chains:
            chain_id = self.params.chain_to_chain_id_mapping.get(chain)
            safe_address = self.params.safe_contract_addresses.get(chain)
            rewards = yield from self._get_rewards(chain_id, safe_address)
            if not rewards:
                continue
            action = self._build_claim_reward_action(rewards, chain)
            actions.append(action)

    def _process_pnl(
        self, actions: List[Dict[str, Any]]
    ) -> Generator[None, None, List[Dict[str, Any]]]:
        """Evaluate positions for exit based on PnL thresholds."""
        pnl_calculation_functions = {
            DexType.BALANCER.value: self.calculate_pnl_for_balancer,
            DexType.STURDY.value: self.calculate_pnl_for_sturdy,
        }
        tokens_required = {
            DexType.UNISWAP_V3.value: 2,
            DexType.BALANCER.value: 2,
            DexType.STURDY.value: 1,
        }
        exited_tokens = []

        for position in self.current_positions:
            if position.get("status") == PositionStatus.OPEN.value:
                dex_type = position.get("dex_type")
                pnl_function = pnl_calculation_functions.get(dex_type)
                num_tokens = tokens_required.get(dex_type)

                if not pnl_function or num_tokens is None:
                    self.context.logger.error(
                        f"No PnL calculation function for dex_type {dex_type}"
                    )
                    continue

                pnl_data = yield from pnl_function(position)
                if not pnl_data:
                    continue

                position.update(pnl_data)
                pnl = pnl_data.get("pnl")
                if pnl is None:
                    continue

                if (
                    pnl > self.params.profit_threshold
                    or pnl < -self.params.loss_threshold
                ):
                    tokens = self._build_tokens_from_position(position, num_tokens)
                    if not tokens:
                        self.context.logger.error(
                            f"Invalid number of tokens required for dex_type {dex_type}"
                        )
                        continue

                    exit_pool_action = self._build_exit_pool_action(
                        tokens, num_of_tokens_required=num_tokens
                    )
                    if not exit_pool_action:
                        self.context.logger.error("Error building exit pool action")
                        continue
                    actions.append(exit_pool_action)
                    exited_tokens.extend(tokens)
                    self.context.logger.info(
                        f"PnL {pnl:.2f}% is beyond threshold, deciding to exit the pool."
                    )

        return exited_tokens

    def _prepare_tokens_for_investment(
        self,
    ) -> Generator[None, None, Optional[List[Dict[str, Any]]]]:
        """Prepare tokens for exit or investment, and append exit actions if needed."""
        tokens = []

        if self.position_to_exit:
            dex_type = self.position_to_exit.get("dex_type")
            num_of_tokens_required = 1 if dex_type == DexType.STURDY.value else 2
            tokens = self._build_tokens_from_position(
                self.position_to_exit, num_of_tokens_required
            )
            if not tokens or len(tokens) < num_of_tokens_required:
                self.context.logger.error(
                    f"{num_of_tokens_required} tokens required to exit pool, provided: {tokens}"
                )
                return None

        else:
            # Get available tokens and extend tokens list
            tokens = yield from self._get_available_tokens()

        if not tokens:
            self.context.logger.error("No tokens available for investment")
            return None  # Not enough tokens

        return tokens

    def _build_tokens_from_position(
        self, position: Dict[str, Any], num_tokens: int
    ) -> Optional[List[Dict[str, Any]]]:
        """Build token entries from position based on number of tokens required."""
        chain = position.get("chain")
        if num_tokens == 1:
            return [
                {
                    "chain": chain,
                    "token": position.get("token0"),
                    "token_symbol": position.get("token0_symbol"),
                }
            ]
        elif num_tokens == 2:
            return [
                {
                    "chain": chain,
                    "token": position.get("token0"),
                    "token_symbol": position.get("token0_symbol"),
                },
                {
                    "chain": chain,
                    "token": position.get("token1"),
                    "token_symbol": position.get("token1_symbol"),
                },
            ]
        else:
            return None

    def _get_available_tokens(
        self,
    ) -> Generator[None, None, Optional[List[Dict[str, Any]]]]:
        """Get tokens with the highest balances."""
        token_balances = []

        for position in self.synchronized_data.positions:
            chain = position.get("chain")
            for asset in position.get("assets", []):
                asset_address = asset.get("address")
                balance = asset.get("balance", 0)
                if chain and asset_address and balance > 0:
                    token_balances.append(
                        {
                            "chain": chain,
                            "token": asset_address,
                            "token_symbol": asset.get("asset_symbol"),
                            "balance": balance,
                        }
                    )

        # Sort tokens by balance in descending order
        token_balances.sort(key=lambda x: x["balance"], reverse=True)
        token_prices = yield from self._fetch_token_prices(token_balances)

        # Calculate the relative value of each token
        for token_data in token_balances:
            token_address = token_data["token"]
            chain = token_data["chain"]
            token_price = token_prices.get(token_address, 0)
            if token_address == ZERO_ADDRESS:
                decimals = 18
            else:
                decimals = yield from self._get_token_decimals(chain, token_address)
            token_data["value"] = (
                token_data["balance"] / (10**decimals)
            ) * token_price

        # Sort tokens by value in descending order and add the highest ones
        token_balances.sort(key=lambda x: x["value"], reverse=True)
        self.context.logger.info(f"Available token balances: {token_balances}")

        self.context.logger.info(
            f"Filtering tokens with a minimum investment value of: {self.params.min_investment_amount}"
        )
        token_balances = [
            token
            for token in token_balances
            if token["value"] >= self.params.min_investment_amount
        ]

        self.context.logger.info(
            f"Tokens selected for bridging/swapping: {token_balances}"
        )
        return token_balances

    def _fetch_token_prices(
        self, token_balances: List[Dict[str, Any]]
    ) -> Generator[None, None, Dict[str, float]]:
        """Fetch token prices from Coingecko"""
        token_prices = {}

        for token_data in token_balances:
            token_address = token_data["token"]
            chain = token_data.get("chain")
            if not chain:
                self.context.logger.error(f"Missing chain for token {token_address}")
                continue

            if token_address == ZERO_ADDRESS:
                price = yield from self._fetch_zero_address_price()
            else:
                price = yield from self._fetch_token_price(token_address, chain)

            if price is not None:
                token_prices[token_address] = price

        return token_prices

    def _fetch_zero_address_price(self) -> Generator[None, None, Optional[float]]:
        """Fetch the price for the zero address (Ethereum)."""
        headers = {
            "Accept": "application/json",
        }
        if self.coingecko.api_key:
            headers["x-cg-api-key"] = self.coingecko.api_key

        success, response_json = yield from self._request_with_retries(
            endpoint=self.coingecko.coin_price_endpoint.format(coin_id="ethereum"),
            headers=headers,
            rate_limited_code=self.coingecko.rate_limited_code,
            rate_limited_callback=self.coingecko.rate_limited_status_callback,
            retry_wait=self.params.sleep_time,
        )

        if success:
            token_data = next(iter(response_json.values()), {})
            return token_data.get("usd", 0)
        return None

    def _build_exit_pool_action(
        self, tokens: List[Dict[str, Any]], num_of_tokens_required: int
    ) -> Optional[Dict[str, Any]]:
        """Build action for exiting the current pool."""
        if not self.position_to_exit:
            self.context.logger.error("No pool present")
            return None

        if len(tokens) < num_of_tokens_required:
            self.context.logger.error(
                f"Insufficient tokens provided for exit action. Required atleast {num_of_tokens_required}, provided: {tokens}"
            )
            return None

        exit_pool_action = {
            "action": (
                Action.WITHDRAW.value
                if self.position_to_exit.get("dex_type") == DexType.STURDY.value
                else Action.EXIT_POOL.value
            ),
            "dex_type": self.position_to_exit.get("dex_type"),
            "chain": self.position_to_exit.get("chain"),
            "assets": [token.get("token") for token in tokens],
            "pool_address": self.position_to_exit.get("pool_address"),
            "pool_type": self.position_to_exit.get("pool_type"),
            "token_id": self.position_to_exit.get("token_id"),
            "liquidity": self.position_to_exit.get("liquidity"),
        }

        return exit_pool_action

    def _build_bridge_swap_actions(
        self, opportunity: Dict[str, Any], tokens: List[Dict[str, Any]]
    ) -> List[Dict[str, Any]]:
        """Build bridge and swap actions for the given tokens."""
        if not opportunity:
            self.context.logger.error("No pool present.")
            return None

        bridge_swap_actions = []

        # Get the highest APR pool's tokens
        # Extract opportunity details
        dest_token0_address = opportunity.get("token0")
        dest_token0_symbol = opportunity.get("token0_symbol")
        dest_chain = opportunity.get("chain")
        dex_type = opportunity.get("dex_type")
        relative_funds_percentage = opportunity.get("relative_funds_percentage")

        if not dest_token0_address or not dest_token0_symbol or not dest_chain:
            self.context.logger.error(
                f"Incomplete data in highest APR pool {opportunity}"
            )
            return None

        if dex_type == DexType.STURDY.value:
            # Handle STURDY dex type
            for token in tokens:
                self._add_bridge_swap_action(
                    bridge_swap_actions,
                    token,
                    dest_chain,
                    dest_token0_address,
                    dest_token0_symbol,
                    relative_funds_percentage,
                )
        else:
            # Handle other dex types
            dest_token1_address = opportunity.get("token1")
            dest_token1_symbol = opportunity.get("token1_symbol")

            if not dest_token1_address or not dest_token1_symbol:
                self.context.logger.error(
                    f"Incomplete data in highest APR pool {opportunity}"
                )
                return None

            if len(tokens) == 1:
                # Only one source token, split it in half for two destination tokens
                self._add_bridge_swap_action(
                    bridge_swap_actions,
                    tokens[0],
                    dest_chain,
                    dest_token0_address,
                    dest_token0_symbol,
                    relative_funds_percentage / 2,
                )
                self._add_bridge_swap_action(
                    bridge_swap_actions,
                    tokens[0],
                    dest_chain,
                    dest_token1_address,
                    dest_token1_symbol,
                    relative_funds_percentage,
                )
            else:
                tokens.sort(key=lambda x: x["token"])
                dest_tokens = sorted(
                    [
                        (dest_token0_address, dest_token0_symbol),
                        (dest_token1_address, dest_token1_symbol),
                    ],
                    key=lambda x: x[0],
                )
                for idx, token in enumerate(tokens):
                    dest_token_address, dest_token_symbol = dest_tokens[idx % 2]
                    self._add_bridge_swap_action(
                        bridge_swap_actions,
                        token,
                        dest_chain,
                        dest_token_address,
                        dest_token_symbol,
                        relative_funds_percentage,
                    )
        return bridge_swap_actions

    def _add_bridge_swap_action(
        self,
        actions: List[Dict[str, Any]],
        token: Dict[str, Any],
        dest_chain: str,
        dest_token_address: str,
        dest_token_symbol: str,
        relative_funds_percentage: float,
    ) -> None:
        """Helper function to add a bridge swap action."""
        source_token_chain = token.get("chain")
        source_token_address = token.get("token")
        source_token_symbol = token.get("token_symbol")

        if (
            not source_token_chain
            or not source_token_address
            or not source_token_symbol
        ):
            self.context.logger.error(f"Incomplete data in tokens {token}")
            return

        if (
            source_token_chain != dest_chain
            or source_token_address != dest_token_address
        ):
            actions.append(
                {
                    "action": Action.FIND_BRIDGE_ROUTE.value,
                    "from_chain": source_token_chain,
                    "to_chain": dest_chain,
                    "from_token": source_token_address,
                    "from_token_symbol": source_token_symbol,
                    "to_token": dest_token_address,
                    "to_token_symbol": dest_token_symbol,
                    "funds_percentage": relative_funds_percentage,
                }
            )

    def _build_enter_pool_action(self, opportunity) -> Dict[str, Any]:
        """Build action for entering the pool with the highest APR."""
        if not opportunity:
            self.context.logger.error("No pool present.")
            return None

        action_details = {
            **opportunity,
            "action": (
                Action.DEPOSIT.value
                if opportunity.get("dex_type") == DexType.STURDY.value
                else Action.ENTER_POOL.value
            ),
        }
        return action_details

    def _build_claim_reward_action(
        self, rewards: Dict[str, Any], chain: str
    ) -> Dict[str, Any]:
        return {
            "action": Action.CLAIM_REWARDS.value,
            "chain": chain,
            "users": rewards.get("users"),
            "tokens": rewards.get("tokens"),
            "claims": rewards.get("claims"),
            "proofs": rewards.get("proofs"),
            "token_symbols": rewards.get("symbols"),
        }

    def _get_asset_symbol(self, chain: str, address: str) -> Optional[str]:
        positions = self.synchronized_data.positions
        for position in positions:
            if position.get("chain") == chain:
                for asset in position.get("assets", {}):
                    if asset.get("address") == address:
                        return asset.get("asset_symbol")

        return None

    def _get_rewards(
        self, chain_id: int, user_address: str
    ) -> Generator[None, None, Optional[Dict[str, Any]]]:
        base_url = self.params.merkl_user_rewards_url
        params = {"user": user_address, "chainId": chain_id, "proof": True}
        api_url = f"{base_url}?{urlencode(params)}"
        response = yield from self.get_http_response(
            method="GET",
            url=api_url,
            headers={"accept": "application/json"},
        )

        if response.status_code not in HTTP_OK:
            self.context.logger.error(
                f"Could not retrieve data from url {api_url}. Status code {response.status_code}. Error Message: {response.body}"
            )
            return None

        try:
            data = json.loads(response.body)
            self.context.logger.info(f"User rewards: {data}")
            tokens = [k for k, v in data.items() if v.get("proof")]
            if not tokens:
                self.context.logger.info("No tokens to claim!")
                return None
            symbols = [data[t].get("symbol") for t in tokens]
            claims = [int(data[t].get("accumulated", 0)) for t in tokens]

            # Check if all claims are zero
            if all(claim == 0 for claim in claims):
                self.context.logger.info("All claims are zero, nothing to claim")
                return None

            unclaimed = [int(data[t].get("unclaimed", 0)) for t in tokens]
            # Check if everything has been already claimed are zero
            if all(claim == 0 for claim in unclaimed):
                self.context.logger.info(
                    "All accumulated claims already made. Nothing left to claim."
                )
                return None

            proofs = [data[t].get("proof") for t in tokens]
            return {
                "users": [user_address] * len(tokens),
                "tokens": tokens,
                "symbols": symbols,
                "claims": claims,
                "proofs": proofs,
            }
        except (ValueError, TypeError) as e:
            self.context.logger.error(
                f"Could not parse response from api, "
                f"the following error was encountered {type(e).__name__}: {e}"
            )
            return None

    def _can_claim_rewards(self) -> bool:
        # Check if rewards can be claimed. Rewards can be claimed if either:
        # 1. No rewards have been claimed yet (last_reward_claimed_timestamp is None), or
        # 2. The current timestamp exceeds the allowed reward claiming time period since the last claim.

        current_timestamp = cast(
            SharedState, self.context.state
        ).round_sequence.last_round_transition_timestamp.timestamp()

        last_claimed_timestamp = self.synchronized_data.last_reward_claimed_timestamp
        if last_claimed_timestamp is None:
            return True
        return (
            current_timestamp
            >= last_claimed_timestamp + self.params.reward_claiming_time_period
        )


class DecisionMakingBehaviour(LiquidityTraderBaseBehaviour):
    """Behaviour that executes all the actions."""

    matching_round: Type[AbstractRound] = DecisionMakingRound

    def async_act(self) -> Generator:
        """Async act"""
        with self.context.benchmark_tool.measure(self.behaviour_id).local():
            sender = self.context.agent_address
            (next_event, updates) = yield from self.get_next_event()

            payload = DecisionMakingPayload(
                sender=sender,
                content=json.dumps(
                    {
                        "event": next_event,
                        "updates": updates,
                    },
                    sort_keys=True,
                ),
            )

        with self.context.benchmark_tool.measure(self.behaviour_id).consensus():
            yield from self.send_a2a_transaction(payload)
            yield from self.wait_until_round_end()

        self.set_done()

    def get_next_event(self) -> Generator[None, None, Tuple[str, Dict]]:
        """Get next event"""
        actions = self.synchronized_data.actions
        if not actions:
            self.context.logger.info("No actions to prepare")
            return Event.DONE.value, {}

        positions = self.synchronized_data.positions
        last_round_id = self.context.state.round_sequence._abci_app._previous_rounds[
            -1
        ].round_id
        if last_round_id != EvaluateStrategyRound.auto_round_id():
            positions = yield from self.get_positions()

        last_executed_action_index = self.synchronized_data.last_executed_action_index
        current_action_index = (
            0 if last_executed_action_index is None else last_executed_action_index + 1
        )

        if (
            self.synchronized_data.last_action == Action.EXECUTE_STEP.value
            and last_round_id != DecisionMakingRound.auto_round_id()
        ):
            res = yield from self._post_execute_step(
                actions, last_executed_action_index
            )
            return res

        if last_executed_action_index is not None:
            if (
                self.synchronized_data.last_action == Action.ENTER_POOL.value
                or self.synchronized_data.last_action == Action.DEPOSIT.value
            ):
                yield from self._post_execute_enter_pool(
                    actions, last_executed_action_index
                )
            if (
                self.synchronized_data.last_action == Action.EXIT_POOL.value
                or self.synchronized_data.last_action == Action.WITHDRAW.value
            ):
                yield from self._post_execute_exit_pool(
                    actions, last_executed_action_index
                )
            if (
                self.synchronized_data.last_action == Action.CLAIM_REWARDS.value
                and last_round_id != DecisionMakingRound.auto_round_id()
            ):
                return self._post_execute_claim_rewards(
                    actions, last_executed_action_index
                )

        if (
            last_executed_action_index is not None
            and self.synchronized_data.last_action
            in [
                Action.ROUTES_FETCHED.value,
                Action.STEP_EXECUTED.value,
                Action.SWITCH_ROUTE.value,
            ]
        ):
            res = yield from self._process_route_execution(positions)
            return res

        if current_action_index >= len(self.synchronized_data.actions):
            self.context.logger.info("All actions have been executed")
            return Event.DONE.value, {}

        res = yield from self._prepare_next_action(
            positions, actions, current_action_index, last_round_id
        )
        return res

    def _post_execute_step(
        self, actions, last_executed_action_index
    ) -> Generator[None, None, Tuple[Optional[str], Optional[Dict]]]:
        """Handle the execution of a step."""
        self.context.logger.info("Checking the status of swap tx")
        # we wait for some time before checking the status of the tx because the tx may take time to reflect on the lifi endpoint
        yield from self.sleep(self.params.waiting_period_for_status_check)
        decision = yield from self.get_decision_on_swap()
        self.context.logger.info(f"Action to take {decision}")

        # If tx is pending then we wait until it gets confirmed or refunded
        if decision == Decision.WAIT:
            decision = yield from self._wait_for_swap_confirmation()

        if decision == Decision.EXIT:
            self.context.logger.error("Swap failed")
            return Event.DONE.value, {}

        if decision == Decision.CONTINUE:
            return self._update_assets_after_swap(actions, last_executed_action_index)

    def _wait_for_swap_confirmation(self) -> Generator[None, None, Optional[Decision]]:
        """Wait for swap confirmation."""
        self.context.logger.info("Waiting for tx to get executed")
        while True:
            yield from self.sleep(self.params.waiting_period_for_status_check)
            decision = yield from self.get_decision_on_swap()
            self.context.logger.info(f"Action to take {decision}")
            if decision != Decision.WAIT:
                break
        return decision

    def _update_assets_after_swap(
        self, actions, last_executed_action_index
    ) -> Tuple[Optional[str], Optional[Dict]]:
        """Update assets after a successful swap."""
        action = actions[last_executed_action_index]
        self._add_token_to_assets(
            action.get("from_chain"),
            action.get("from_token"),
            action.get("from_token_symbol"),
        )
        self._add_token_to_assets(
            action.get("to_chain"),
            action.get("to_token"),
            action.get("to_token_symbol"),
        )
        fee_details = {
            "remaining_fee_allowance": action.get("remaining_fee_allowance"),
            "remaining_gas_allowance": action.get("remaining_gas_allowance"),
        }
        return Event.UPDATE.value, {
            "last_executed_step_index": (
                self.synchronized_data.last_executed_step_index + 1
                if self.synchronized_data.last_executed_step_index is not None
                else 0
            ),
            "fee_details": fee_details,
            "last_action": Action.STEP_EXECUTED.value,
        }

    def _post_execute_enter_pool(self, actions, last_executed_action_index):
        """Handle entering a pool."""
        action = actions[last_executed_action_index]
        keys_to_extract = [
            "chain",
            "pool_address",
            "dex_type",
            "token0",
            "token1",
            "token0_symbol",
            "token1_symbol",
            "apr",
            "pool_type",
            "whitelistedSilos",
            "pool_id",
        ]

        # Create the current_position dictionary with only the desired information
        current_position = {
            key: action[key] for key in keys_to_extract if key in action
        }

        if action.get("dex_type") == DexType.UNISWAP_V3.value:
            (
                token_id,
                liquidity,
                amount0,
                amount1,
                timestamp,
            ) = yield from self._get_data_from_mint_tx_receipt(
                self.synchronized_data.final_tx_hash, action.get("chain")
            )
            current_position["token_id"] = token_id
            current_position["liquidity"] = liquidity
            current_position["amount0"] = amount0
            current_position["amount1"] = amount1
            current_position["timestamp"] = timestamp

        if action.get("dex_type") == DexType.BALANCER.value:
            (
                amount0,
                amount1,
                timestamp,
            ) = yield from self._get_data_from_join_pool_tx_receipt(
                self.synchronized_data.final_tx_hash, action.get("chain")
            )
            current_position["amount0"] = amount0
            current_position["amount1"] = amount1
            current_position["timestamp"] = timestamp

        if action.get("dex_type") == DexType.STURDY.value:
            (
                amount,
                shares,
                timestamp,
            ) = yield from self._get_data_from_deposit_tx_receipt(
                self.synchronized_data.final_tx_hash, action.get("chain")
            )
            current_position["amount0"] = amount
            current_position["shares"] = shares
            current_position["timestamp"] = timestamp

        current_position["status"] = PositionStatus.OPEN.value
        self.current_positions.append(current_position)
        self.store_current_positions()
        self.context.logger.info(
            f"Enter pool was successful! Updating current pool to {current_position}"
        )

    def _post_execute_exit_pool(self, actions, last_executed_action_index):
        """Handle exiting a pool."""
        action = actions[last_executed_action_index]
        pool_address = action.get("pool_address")

        # Find the most recent position with the matching pool address and update its status
        for position in self.current_positions:
            if position.get("pool_address") == pool_address:
                position["status"] = PositionStatus.CLOSED.value
                self.context.logger.info(f"Closing position: {position}")

        self.store_current_positions()
        self.context.logger.info("Exit was successful! Updated positions.")
        # When we exit the pool, it may take time to reflect the balance of our assets in the safe
        yield from self.sleep(WAITING_PERIOD_FOR_BALANCE_TO_REFLECT)

    def _post_execute_claim_rewards(
        self, actions, last_executed_action_index
    ) -> Tuple[Optional[str], Optional[Dict]]:
        """Handle claiming rewards."""
        action = actions[last_executed_action_index]
        chain = action.get("chain")
        for token, token_symbol in zip(
            action.get("tokens"), action.get("token_symbols")
        ):
            self._add_token_to_assets(chain, token, token_symbol)

        current_timestamp = cast(
            SharedState, self.context.state
        ).round_sequence.last_round_transition_timestamp.timestamp()

        return Event.UPDATE.value, {
            "last_reward_claimed_timestamp": current_timestamp,
            "last_action": Action.CLAIM_REWARDS.value,
        }

    def _process_route_execution(
        self, positions
    ) -> Generator[None, None, Tuple[Optional[str], Optional[Dict]]]:
        """Handle route execution."""
        routes = self.synchronized_data.routes
        if not routes:
            self.context.logger.error("No routes found!")
            return Event.DONE.value, {}

        last_executed_route_index = (
            -1
            if self.synchronized_data.last_executed_route_index is None
            else self.synchronized_data.last_executed_route_index
        )
        to_execute_route_index = last_executed_route_index + 1

        last_executed_step_index = (
            -1
            if self.synchronized_data.last_executed_step_index is None
            else self.synchronized_data.last_executed_step_index
        )
        to_execute_step_index = last_executed_step_index + 1

        if to_execute_route_index >= len(routes):
            self.context.logger.error("No more routes left to execute")
            return Event.DONE.value, {}
        if to_execute_step_index >= len(
            routes[to_execute_route_index].get("steps", [])
        ):
            self.context.logger.info("All steps executed successfully!")
            return Event.UPDATE.value, {
                "last_executed_route_index": None,
                "last_executed_step_index": None,
                "fee_details": None,
                "routes": None,
                "max_allowed_steps_in_a_route": None,
                "routes_retry_attempt": 0,
                "last_action": Action.BRIDGE_SWAP_EXECUTED.value,
            }

        res = yield from self._execute_route_step(
            positions, routes, to_execute_route_index, to_execute_step_index
        )
        return res

    def _execute_route_step(
        self, positions, routes, to_execute_route_index, to_execute_step_index
    ) -> Generator[None, None, Tuple[Optional[str], Optional[Dict]]]:
        """Execute a step in the route."""
        steps = routes[to_execute_route_index].get("steps")
        step = steps[to_execute_step_index]

        remaining_fee_allowance = 0
        remaining_gas_allowance = 0

        if to_execute_step_index == 0:
            (
                is_profitable,
                total_fee,
                total_gas_cost,
            ) = yield from self.check_if_route_is_profitable(
                routes[to_execute_route_index]
            )
            if not is_profitable:
                if is_profitable is None:
                    self.context.logger.error(
                        "Error calculating profitability of route. Switching to next route.."
                    )
                if is_profitable is False:
                    self.context.logger.error(
                        "Route not profitable. Switching to next route.."
                    )

                return Event.UPDATE.value, {
                    "last_executed_route_index": to_execute_route_index,
                    "last_executed_step_index": None,
                    "last_action": Action.SWITCH_ROUTE.value,
                }

            remaining_fee_allowance = total_fee
            remaining_gas_allowance = total_gas_cost

        else:
            remaining_fee_allowance = self.synchronized_data.fee_details.get(
                "remaining_fee_allowance"
            )
            remaining_gas_allowance = self.synchronized_data.fee_details.get(
                "remaining_gas_allowance"
            )

        step_profitable, step_data = yield from self.check_step_costs(
            step,
            remaining_fee_allowance,
            remaining_gas_allowance,
            to_execute_step_index,
            len(steps),
        )
        if not step_profitable:
            return Event.DONE.value, {}

        self.context.logger.info(
            f"Preparing bridge swap action for {step_data.get('source_token_symbol')}({step_data.get('from_chain')}) "
            f"to {step_data.get('target_token_symbol')}({step_data.get('to_chain')}) using tool {step_data.get('tool')}"
        )
        bridge_swap_action = yield from self.prepare_bridge_swap_action(
            positions, step_data, remaining_fee_allowance, remaining_gas_allowance
        )
        if not bridge_swap_action:
            return self._handle_failed_step(
                to_execute_step_index, to_execute_route_index, step_data, len(steps)
            )

        return Event.UPDATE.value, {
            "new_action": bridge_swap_action,
            "last_action": Action.EXECUTE_STEP.value,
        }

    def _handle_failed_step(
        self, to_execute_step_index, to_execute_route_index, step_data, total_steps
    ) -> Tuple[Optional[str], Optional[Dict]]:
        """Handle a failed step in the route."""
        if to_execute_step_index == 0:
            self.context.logger.error("First step failed. Switching to next route..")
            return Event.UPDATE.value, {
                "last_executed_route_index": to_execute_route_index,
                "last_executed_step_index": None,
                "last_action": Action.SWITCH_ROUTE.value,
            }

        self.context.logger.error("Intermediate step failed. Fetching new routes..")
        if self.synchronized_data.routes_retry_attempt > MAX_RETRIES_FOR_ROUTES:
            self.context.logger.error("Exceeded retry limit")
            return Event.DONE.value, {}

        routes_retry_attempt = self.synchronized_data.routes_retry_attempt + 1
        find_route_action = {
            "action": Action.FIND_BRIDGE_ROUTE.value,
            "from_chain": step_data["from_chain"],
            "to_chain": step_data["to_chain"],
            "from_token": step_data["source_token"],
            "from_token_symbol": step_data["source_token_symbol"],
            "to_token": step_data["target_token"],
            "to_token_symbol": step_data["target_token_symbol"],
        }

        return Event.UPDATE.value, {
            "last_executed_step_index": None,
            "last_executed_route_index": None,
            "fee_details": None,
            "routes": None,
            "new_action": find_route_action,
            "routes_retry_attempt": routes_retry_attempt,
            "max_allowed_steps_in_a_route": total_steps - to_execute_step_index,
            "last_action": Action.FIND_ROUTE.value,
        }

    def _prepare_next_action(
        self, positions, actions, current_action_index, last_round_id
    ) -> Generator[None, None, Tuple[Optional[str], Optional[Dict]]]:
        """Prepare the next action."""
        next_action_details = actions[current_action_index]
        action_name = next_action_details.get("action")

        if not action_name:
            self.context.logger.error(f"Invalid action: {next_action_details}")
            return Event.DONE.value, {}

        next_action = Action(action_name)
        if next_action == Action.ENTER_POOL:
            tx_hash, chain_id, safe_address = yield from self.get_enter_pool_tx_hash(
                positions, next_action_details
            )
            last_action = Action.ENTER_POOL.value

        elif next_action == Action.EXIT_POOL:
            tx_hash, chain_id, safe_address = yield from self.get_exit_pool_tx_hash(
                next_action_details
            )
            last_action = Action.EXIT_POOL.value

        elif next_action == Action.FIND_BRIDGE_ROUTE:
            routes = yield from self.fetch_routes(positions, next_action_details)
            if not routes:
                self.context.logger.error("Error fetching routes")
                return Event.DONE.value, {}

            if self.synchronized_data.max_allowed_steps_in_a_route:
                routes = [
                    route
                    for route in routes
                    if len(route.get("steps", []))
                    <= self.synchronized_data.max_allowed_steps_in_a_route
                ]
                if not routes:
                    self.context.logger.error(
                        f"Needed routes with equal to or less than {self.synchronized_data.max_allowed_steps_in_a_route} steps, none found!"
                    )
                    return Event.DONE.value, {}

            serialized_routes = json.dumps(routes)

            return Event.UPDATE.value, {
                "routes": serialized_routes,
                "last_action": Action.ROUTES_FETCHED.value,
                "last_executed_action_index": current_action_index,
            }

        elif next_action == Action.BRIDGE_SWAP:
            yield from self.sleep(WAITING_PERIOD_FOR_BALANCE_TO_REFLECT)
            tx_hash = next_action_details.get("payload")
            chain_id = next_action_details.get("from_chain")
            safe_address = next_action_details.get("safe_address")
            last_action = Action.EXECUTE_STEP.value

        elif next_action == Action.CLAIM_REWARDS:
            tx_hash, chain_id, safe_address = yield from self.get_claim_rewards_tx_hash(
                next_action_details
            )
            last_action = Action.CLAIM_REWARDS.value

        elif next_action == Action.DEPOSIT:
            tx_hash, chain_id, safe_address = yield from self.get_deposit_tx_hash(
                next_action_details, positions
            )
            last_action = Action.DEPOSIT.value

        elif next_action == Action.WITHDRAW:
            tx_hash, chain_id, safe_address = yield from self.get_withdraw_tx_hash(
                next_action_details
            )
            last_action = Action.WITHDRAW.value

        else:
            tx_hash = None
            chain_id = None
            safe_address = None
            last_action = None

        if not tx_hash:
            return Event.DONE.value, {}

        return Event.SETTLE.value, {
            "tx_submitter": DecisionMakingRound.auto_round_id(),
            "most_voted_tx_hash": tx_hash,
            "chain_id": chain_id,
            "safe_contract_address": safe_address,
            "positions": positions,
            "last_executed_action_index": current_action_index,
            "last_action": last_action,
        }

    def get_decision_on_swap(self) -> Generator[None, None, str]:
        """Get decision on swap"""
        # TO-DO: Add logic to handle other statuses as well. Specifically:
        # If a transaction fails, wait for it to be refunded.
        # If the transaction is still not confirmed and the round times out, implement logic to continue checking the status.

        try:
            tx_hash = self.synchronized_data.final_tx_hash
            self.context.logger.error(f"final tx hash {tx_hash}")
        except Exception:
            self.context.logger.error("No tx-hash found")
            return Decision.EXIT

        status, sub_status = yield from self.get_swap_status(tx_hash)
        if status is None or sub_status is None:
            return Decision.EXIT

        self.context.logger.info(
            f"SWAP STATUS - {status}, SWAP SUBSTATUS - {sub_status}"
        )

        if status == SwapStatus.DONE.value:
            # only continue if tx is fully completed
            return Decision.CONTINUE
        # wait if it is pending
        elif status == SwapStatus.PENDING.value:
            return Decision.WAIT
        # exit if it fails
        else:
            return Decision.EXIT

    def get_swap_status(
        self, tx_hash: str
    ) -> Generator[None, None, Optional[Tuple[str, str]]]:
        """Fetch the status of tx"""

        url = f"{self.params.lifi_check_status_url}?txHash={tx_hash}"
        self.context.logger.info(f"checking status from endpoint {url}")

        while True:
            response = yield from self.get_http_response(
                method="GET",
                url=url,
                headers={"accept": "application/json"},
            )

            if response.status_code in HTTP_NOT_FOUND:
                self.context.logger.warning(f"Message {response.body}. Retrying..")
                yield from self.sleep(self.params.waiting_period_for_status_check)
                continue

            if response.status_code not in HTTP_OK:
                self.context.logger.error(
                    f"Received status code {response.status_code} from url {url}."
                    f"Message {response.body}"
                )
                return None, None

            try:
                tx_status = json.loads(response.body)
            except (ValueError, TypeError) as e:
                self.context.logger.error(
                    f"Could not parse response from api, "
                    f"the following error was encountered {type(e).__name__}: {e}"
                )
                return None, None

            status = tx_status.get("status")
            sub_status = tx_status.get("substatus")

            if not status and sub_status:
                self.context.logger.error("No status or sub_status found in response")
                return None, None

            return status, sub_status

    def get_enter_pool_tx_hash(
        self, positions, action
    ) -> Generator[None, None, Tuple[Optional[str], Optional[str], Optional[str]]]:
        """Get enter pool tx hash"""
        dex_type = action.get("dex_type")
        chain = action.get("chain")
        assets = [action.get("token0"), action.get("token1")]
        if not assets or len(assets) < 2:
            self.context.logger.error(f"2 assets required, provided: {assets}")
            return None, None, None
        pool_address = action.get("pool_address")
        pool_fee = action.get("pool_fee")
        safe_address = self.params.safe_contract_addresses.get(action.get("chain"))
        pool_type = action.get("pool_type")

        pool = self.pools.get(dex_type)
        if not pool:
            self.context.logger.error(f"Unknown dex type: {dex_type}")
            return None, None, None

        token0_balance = self._get_balance(chain, assets[0], positions)
        token1_balance = self._get_balance(chain, assets[1], positions)
        relative_funds_percentage = action.get("relative_funds_percentage", 1.0)
        max_amounts_in = [
            int(token0_balance * relative_funds_percentage),
            int(token1_balance * relative_funds_percentage),
        ]
        max_amounts_in = [
            min(max_amounts_in[0], token0_balance),
            min(max_amounts_in[1], token1_balance),
        ]

        if any(amount == 0 or amount is None for amount in max_amounts_in):
            self.context.logger.error(
                f"Insufficient balance for entering pool: {max_amounts_in}"
            )
            return None, None, None

        tx_hash, contract_address = yield from pool.enter(
            self,
            pool_address=pool_address,
            safe_address=safe_address,
            assets=assets,
            chain=chain,
            max_amounts_in=max_amounts_in,
            pool_fee=pool_fee,
            pool_type=pool_type,
        )
        if not tx_hash or not contract_address:
            return None, None, None

        multi_send_txs = []
        value = 0
        if not assets[0] == ZERO_ADDRESS:
            # Approve asset 0
            token0_approval_tx_payload = yield from self.get_approval_tx_hash(
                token_address=assets[0],
                amount=max_amounts_in[0],
                spender=contract_address,
                chain=chain,
            )

            if not token0_approval_tx_payload:
                self.context.logger.error("Error preparing approval tx payload")
                return None, None, None

            multi_send_txs.append(token0_approval_tx_payload)
        else:
            value = max_amounts_in[0]

        if not assets[1] == ZERO_ADDRESS:
            # Approve asset 1
            token1_approval_tx_payload = yield from self.get_approval_tx_hash(
                token_address=assets[1],
                amount=max_amounts_in[1],
                spender=contract_address,
                chain=chain,
            )
            if not token1_approval_tx_payload:
                self.context.logger.error("Error preparing approval tx payload")
                return None, None, None

            multi_send_txs.append(token1_approval_tx_payload)
        else:
            value = max_amounts_in[1]

        multi_send_txs.append(
            {
                "operation": MultiSendOperation.CALL,
                "to": contract_address,
                "value": value,
                "data": tx_hash,
            }
        )

        # Get the transaction from the multisend contract
        multisend_address = self.params.multisend_contract_addresses[chain]

        multisend_tx_hash = yield from self.contract_interact(
            performative=ContractApiMessage.Performative.GET_RAW_TRANSACTION,  # type: ignore
            contract_address=multisend_address,
            contract_public_id=MultiSendContract.contract_id,
            contract_callable="get_tx_data",
            data_key="data",
            multi_send_txs=multi_send_txs,
            chain_id=chain,
        )

        safe_tx_hash = yield from self.contract_interact(
            performative=ContractApiMessage.Performative.GET_RAW_TRANSACTION,  # type: ignore
            contract_address=safe_address,
            contract_public_id=GnosisSafeContract.contract_id,
            contract_callable="get_raw_safe_transaction_hash",
            data_key="tx_hash",
            to_address=multisend_address,
            value=ETHER_VALUE,
            data=bytes.fromhex(multisend_tx_hash[2:]),
            operation=SafeOperation.DELEGATE_CALL.value,
            safe_tx_gas=SAFE_TX_GAS,
            chain_id=chain,
        )

        if not safe_tx_hash:
            return None, None, None

        safe_tx_hash = safe_tx_hash[2:]
        self.context.logger.info(f"Hash of the Safe transaction: {safe_tx_hash}")

        payload_string = hash_payload_to_hex(
            safe_tx_hash=safe_tx_hash,
            ether_value=ETHER_VALUE,
            safe_tx_gas=SAFE_TX_GAS,
            operation=SafeOperation.DELEGATE_CALL.value,
            to_address=multisend_address,
            data=bytes.fromhex(multisend_tx_hash[2:]),
        )

        self.context.logger.info(f"Tx hash payload string is {payload_string}")

        return payload_string, chain, safe_address

    def get_approval_tx_hash(
        self, token_address, amount: int, spender: str, chain: str
    ) -> Generator[None, None, Optional[Dict[str, Any]]]:
        """Get approve token tx hashes"""

        tx_hash = yield from self.contract_interact(
            performative=ContractApiMessage.Performative.GET_RAW_TRANSACTION,
            contract_address=token_address,
            contract_public_id=ERC20.contract_id,
            contract_callable="build_approval_tx",
            data_key="data",
            spender=spender,
            amount=amount,
            chain_id=chain,
        )

        if not tx_hash:
            return {}

        return {
            "operation": MultiSendOperation.CALL,
            "to": token_address,
            "value": 0,
            "data": tx_hash,
        }

    def get_exit_pool_tx_hash(
        self, action
    ) -> Generator[None, None, Tuple[Optional[str], Optional[str], Optional[str]]]:
        """Get exit pool tx hash"""
        dex_type = action.get("dex_type")
        chain = action.get("chain")
        assets = action.get("assets", {})
        if not assets or len(assets) < 2:
            self.context.logger.error(f"2 assets required, provided: {assets}")
            return None, None, None
        pool_address = action.get("pool_address")
        token_id = action.get("token_id")
        liquidity = action.get("liquidity")
        pool_type = action.get("pool_type")
        safe_address = self.params.safe_contract_addresses.get(action.get("chain"))

        pool = self.pools.get(dex_type)
        if not pool:
            self.context.logger.error(f"Unknown dex type: {dex_type}")
            return None, None, None

        exit_pool_kwargs = {}

        if dex_type == DexType.BALANCER.value:
            exit_pool_kwargs.update(
                {
                    "safe_address": safe_address,
                    "assets": assets,
                    "pool_address": pool_address,
                    "chain": chain,
                    "pool_type": pool_type,
                }
            )

        if dex_type == DexType.UNISWAP_V3.value:
            exit_pool_kwargs.update(
                {
                    "token_id": token_id,
                    "safe_address": safe_address,
                    "chain": chain,
                    "liquidity": liquidity,
                }
            )

        if not exit_pool_kwargs:
            self.context.logger.error("Could not find kwargs for exit pool")
            return None, None, None

        tx_hash, contract_address, is_multisend = yield from pool.exit(
            self, **exit_pool_kwargs
        )
        if not tx_hash or not contract_address:
            return None, None, None

        safe_tx_hash = yield from self.contract_interact(
            performative=ContractApiMessage.Performative.GET_RAW_TRANSACTION,  # type: ignore
            contract_address=safe_address,
            contract_public_id=GnosisSafeContract.contract_id,
            contract_callable="get_raw_safe_transaction_hash",
            data_key="tx_hash",
            to_address=contract_address,
            value=ETHER_VALUE,
            data=tx_hash,
            operation=(
                SafeOperation.DELEGATE_CALL.value
                if is_multisend
                else SafeOperation.CALL.value
            ),
            safe_tx_gas=SAFE_TX_GAS,
            chain_id=chain,
        )

        if not safe_tx_hash:
            return None, None, None

        safe_tx_hash = safe_tx_hash[2:]
        self.context.logger.info(f"Hash of the Safe transaction: {safe_tx_hash}")

        payload_string = hash_payload_to_hex(
            safe_tx_hash=safe_tx_hash,
            ether_value=ETHER_VALUE,
            safe_tx_gas=SAFE_TX_GAS,
            operation=(
                SafeOperation.DELEGATE_CALL.value
                if is_multisend
                else SafeOperation.CALL.value
            ),
            to_address=contract_address,
            data=tx_hash,
        )

        self.context.logger.info(f"Tx hash payload string is {payload_string}")

        return payload_string, chain, safe_address

    def get_deposit_tx_hash(
        self, action, positions
    ) -> Generator[None, None, Tuple[Optional[str], Optional[str], Optional[str]]]:
        """Get deposit tx hash"""
        chain = action.get("chain")
        asset = action.get("token0")
        relative_funds_percentage = action.get("relative_funds_percentage", 1.0)
        token_balance = self._get_balance(chain, asset, positions)
        amount = int(min(token_balance * relative_funds_percentage, token_balance))
        safe_address = self.params.safe_contract_addresses.get(chain)
        receiver = safe_address
        contract_address = action.get("pool_address")

        if not asset or not amount or not receiver:
            self.context.logger.error(f"Missing information in action: {action}")
            return None, None, None

        # Approve the asset
        approval_tx_payload = yield from self.get_approval_tx_hash(
            token_address=asset,
            amount=amount,
            spender=contract_address,
            chain=chain,
        )
        if not approval_tx_payload:
            self.context.logger.error("Error preparing approval tx payload")
            return None, None, None

        # Prepare the deposit transaction
        tx_hash = yield from self.contract_interact(
            performative=ContractApiMessage.Performative.GET_RAW_TRANSACTION,
            contract_address=contract_address,
            contract_public_id=YearnV3VaultContract.contract_id,
            contract_callable="deposit",
            data_key="tx_hash",
            assets=amount,
            receiver=receiver,
            chain_id=chain,
        )
        if not tx_hash:
            return None, None, None

        multisend_txs = [
            approval_tx_payload,
            {
                "operation": MultiSendOperation.CALL,
                "to": contract_address,
                "value": 0,
                "data": tx_hash,
            },
        ]

        multisend_address = self.params.multisend_contract_addresses[chain]
        multisend_tx_hash = yield from self.contract_interact(
            performative=ContractApiMessage.Performative.GET_RAW_TRANSACTION,
            contract_address=multisend_address,
            contract_public_id=MultiSendContract.contract_id,
            contract_callable="get_tx_data",
            data_key="data",
            multi_send_txs=multisend_txs,
            chain_id=chain,
        )

        safe_tx_hash = yield from self.contract_interact(
            performative=ContractApiMessage.Performative.GET_RAW_TRANSACTION,
            contract_address=safe_address,
            contract_public_id=GnosisSafeContract.contract_id,
            contract_callable="get_raw_safe_transaction_hash",
            data_key="tx_hash",
            to_address=multisend_address,
            value=ETHER_VALUE,
            data=bytes.fromhex(multisend_tx_hash[2:]),
            operation=SafeOperation.DELEGATE_CALL.value,
            safe_tx_gas=SAFE_TX_GAS,
            chain_id=chain,
        )

        if not safe_tx_hash:
            return None, None, None

        safe_tx_hash = safe_tx_hash[2:]
        self.context.logger.info(f"Hash of the Safe transaction: {safe_tx_hash}")

        payload_string = hash_payload_to_hex(
            safe_tx_hash=safe_tx_hash,
            ether_value=ETHER_VALUE,
            safe_tx_gas=SAFE_TX_GAS,
            operation=SafeOperation.DELEGATE_CALL.value,
            to_address=multisend_address,
            data=bytes.fromhex(multisend_tx_hash[2:]),
        )

        self.context.logger.info(f"Tx hash payload string is {payload_string}")

        return payload_string, chain, safe_address

    def get_withdraw_tx_hash(
        self, action
    ) -> Generator[None, None, Tuple[Optional[str], Optional[str], Optional[str]]]:
        """Get withdraw tx hash"""
        chain = action.get("chain")
        safe_address = self.params.safe_contract_addresses.get(chain)
        receiver = safe_address
        owner = safe_address
        contract_address = action.get("pool_address")

        if not receiver or not owner:
            self.context.logger.error(f"Missing information in action: {action}")
            return None, None, None

        # Get the maximum withdrawable amount
        amount = yield from self.contract_interact(
            performative=ContractApiMessage.Performative.GET_RAW_TRANSACTION,
            contract_address=contract_address,
            contract_public_id=YearnV3VaultContract.contract_id,
            contract_callable="max_withdraw",
            owner=owner,
            data_key="amount",
            chain_id=chain,
        )
        if not amount:
            self.context.logger.error("Error fetching max withdraw amount")
            return None, None, None

        # Prepare the withdraw transaction
        tx_hash = yield from self.contract_interact(
            performative=ContractApiMessage.Performative.GET_RAW_TRANSACTION,
            contract_address=contract_address,
            contract_public_id=YearnV3VaultContract.contract_id,
            contract_callable="withdraw",
            data_key="tx_hash",
            assets=amount,
            receiver=receiver,
            owner=owner,
            chain_id=chain,
        )
        if not tx_hash:
            return None, None, None

        safe_tx_hash = yield from self.contract_interact(
            performative=ContractApiMessage.Performative.GET_RAW_TRANSACTION,
            contract_address=safe_address,
            contract_public_id=GnosisSafeContract.contract_id,
            contract_callable="get_raw_safe_transaction_hash",
            data_key="tx_hash",
            to_address=contract_address,
            value=ETHER_VALUE,
            data=tx_hash,
            operation=SafeOperation.CALL.value,
            safe_tx_gas=SAFE_TX_GAS,
            chain_id=chain,
        )

        if not safe_tx_hash:
            return None, None, None

        safe_tx_hash = safe_tx_hash[2:]
        self.context.logger.info(f"Hash of the Safe transaction: {safe_tx_hash}")

        payload_string = hash_payload_to_hex(
            safe_tx_hash=safe_tx_hash,
            ether_value=ETHER_VALUE,
            safe_tx_gas=SAFE_TX_GAS,
            operation=SafeOperation.CALL.value,
            to_address=contract_address,
            data=tx_hash,
        )

        self.context.logger.info(f"Tx hash payload string is {payload_string}")

        return payload_string, chain, safe_address

    def prepare_bridge_swap_action(
        self,
        positions: List[Dict[str, Any]],
        tx_info: Dict[str, Any],
        remaining_fee_allowance: float,
        remaining_gas_allowance: float,
    ) -> Generator[None, None, Optional[Dict]]:
        """Prepares the bridge swap action"""
        multisend_tx_hash = yield from self._build_multisend_tx(positions, tx_info)
        if not multisend_tx_hash:
            return None

        multisend_tx_data = bytes.fromhex(multisend_tx_hash[2:])
        from_chain = tx_info.get("from_chain")
        multisend_address = self.params.multisend_contract_addresses[
            tx_info.get("from_chain")
        ]

        is_ok = yield from self._simulate_transaction(
            to_address=multisend_address,
            data=multisend_tx_data,
            token=tx_info.get("source_token"),
            amount=tx_info.get("amount"),
            chain=tx_info.get("from_chain"),
        )
        if not is_ok:
            self.context.logger.info(
                f"Simulation failed for bridge/swap tx: {tx_info.get('source_token_symbol')}({tx_info.get('from_chain')}) --> {tx_info.get('target_token_symbol')}({tx_info.get('to_chain')}). Tool used: {tx_info.get('tool')}"
            )
            return None

        self.context.logger.info(
            f"Simulation successful for bridge/swap tx: {tx_info.get('source_token_symbol')}({tx_info.get('from_chain')}) --> {tx_info.get('target_token_symbol')}({tx_info.get('to_chain')}). Tool used: {tx_info.get('tool')}"
        )

        payload_string = yield from self._build_safe_tx(
            from_chain, multisend_tx_hash, multisend_address
        )
        if not payload_string:
            return None

        bridge_and_swap_action = {
            "action": Action.BRIDGE_SWAP.value,
            "from_chain": tx_info.get("from_chain"),
            "to_chain": tx_info.get("to_chain"),
            "from_token": tx_info.get("source_token"),
            "from_token_symbol": tx_info.get("source_token_symbol"),
            "to_token": tx_info.get("target_token"),
            "to_token_symbol": tx_info.get("target_token_symbol"),
            "payload": payload_string,
            "safe_address": self.params.safe_contract_addresses.get(from_chain),
            "remaining_gas_allowance": remaining_gas_allowance
            - tx_info.get("gas_cost"),
            "remaining_fee_allowance": remaining_fee_allowance - tx_info.get("fee"),
        }
        return bridge_and_swap_action

    def check_if_route_is_profitable(
        self, route: Dict[str, Any]
    ) -> Generator[None, None, Tuple[Optional[bool], Optional[float], Optional[float]]]:
        """Checks if the entire route is profitable"""
        step_transactions = yield from self._get_step_transactions_data(route)
        if not step_transactions:
            return None, None, None

        total_gas_cost = 0
        total_fee = 0
        total_fee += sum(float(tx_info.get("fee", 0)) for tx_info in step_transactions)
        total_gas_cost += sum(
            float(tx_info.get("gas_cost", 0)) for tx_info in step_transactions
        )
        from_amount_usd = float(route.get("fromAmountUSD", 0))
        to_amount_usd = float(route.get("toAmountUSD", 0))

        if not from_amount_usd or not to_amount_usd:
            return False, None, None

        allowed_fee_percentage = self.params.max_fee_percentage * 100
        allowed_gas_percentage = self.params.max_gas_percentage * 100

        fee_percentage = (total_fee / from_amount_usd) * 100
        gas_percentage = (total_gas_cost / from_amount_usd) * 100

        self.context.logger.info(
            f"Fee is {fee_percentage:.2f}% of total amount, allowed is {allowed_fee_percentage:.2f}% and gas is {gas_percentage:.2f}% of total amount, allowed is {allowed_gas_percentage:.2f}%."
            f"Details: total_fee={total_fee}, total_gas_cost={total_gas_cost}, from_amount_usd={from_amount_usd}, to_amount_usd={to_amount_usd}"
        )

        if (
            fee_percentage > allowed_fee_percentage
            or gas_percentage > allowed_gas_percentage
        ):
            self.context.logger.error("Route is not profitable!")
            return False, None, None

        self.context.logger.info("Route is profitable!")
        return True, total_fee, total_gas_cost

    def check_step_costs(
        self,
        step,
        remaining_fee_allowance,
        remaining_gas_allowance,
        step_index,
        total_steps,
    ) -> Generator[None, None, Tuple[Optional[bool], Optional[Dict[str, Any]]]]:
        """Check if the step costs are within the allowed range."""
        step = self._set_step_addresses(step)
        step_data = yield from self._get_step_transaction(step)
        if not step_data:
            self.context.logger.error("Error fetching step transaction")
            return False, None

        step_fee = step_data.get("fee", 0)
        step_gas_cost = step_data.get("gas_cost", 0)

        TOLERANCE = 0.02

        if total_steps != 1 and step_index == total_steps - 1:
            # For the last step, ensure it is not more than 50% of the remaining fee and gas allowance
            if (
                step_fee > MAX_STEP_COST_RATIO * remaining_fee_allowance + TOLERANCE
                or step_gas_cost
                > MAX_STEP_COST_RATIO * remaining_gas_allowance + TOLERANCE
            ):
                self.context.logger.error(
                    f"Step exceeds 50% of the remaining fee or gas allowance. "
                    f"Step fee: {step_fee}, Remaining fee allowance: {remaining_fee_allowance}, "
                    f"Step gas cost: {step_gas_cost}, Remaining gas allowance: {remaining_gas_allowance}. Dropping step."
                )
                return False, None

        else:
            if (
                step_fee > remaining_fee_allowance + TOLERANCE
                or step_gas_cost > remaining_gas_allowance + TOLERANCE
            ):
                self.context.logger.error(
                    f"Step exceeds remaining fee or gas allowance. "
                    f"Step fee: {step_fee}, Remaining fee allowance: {remaining_fee_allowance}, "
                    f"Step gas cost: {step_gas_cost}, Remaining gas allowance: {remaining_gas_allowance}. Dropping step."
                )
                return False, None

        self.context.logger.info(
            f"Step is profitable! Step fee: {step_fee}, Step gas cost: {step_gas_cost}"
        )
        return True, step_data

    def _build_safe_tx(
        self, from_chain, multisend_tx_hash, multisend_address
    ) -> Generator[None, None, Optional[str]]:
        safe_address = self.params.safe_contract_addresses.get(from_chain)
        safe_tx_hash = yield from self.contract_interact(
            performative=ContractApiMessage.Performative.GET_RAW_TRANSACTION,  # type: ignore
            contract_address=safe_address,
            contract_public_id=GnosisSafeContract.contract_id,
            contract_callable="get_raw_safe_transaction_hash",
            data_key="tx_hash",
            to_address=multisend_address,
            value=ETHER_VALUE,
            data=bytes.fromhex(multisend_tx_hash[2:]),
            operation=SafeOperation.DELEGATE_CALL.value,
            safe_tx_gas=SAFE_TX_GAS,
            chain_id=from_chain,
        )

        if not safe_tx_hash:
            self.context.logger.error("Error preparing safe tx!")
            return None

        safe_tx_hash = safe_tx_hash[2:]
        tx_params = dict(
            ether_value=ETHER_VALUE,
            safe_tx_gas=SAFE_TX_GAS,
            operation=SafeOperation.DELEGATE_CALL.value,
            to_address=multisend_address,
            data=bytes.fromhex(multisend_tx_hash[2:]),
            safe_tx_hash=safe_tx_hash,
        )
        payload_string = hash_payload_to_hex(**tx_params)
        return payload_string

    def _build_multisend_tx(
        self, positions, tx_info
    ) -> Generator[None, None, Optional[str]]:
        multisend_txs = []
        amount = tx_info.get("amount")

        if tx_info.get("source_token") != ZERO_ADDRESS:
            approval_tx_payload = yield from self.get_approval_tx_hash(
                token_address=tx_info.get("source_token"),
                amount=amount,
                spender=tx_info.get("lifi_contract_address"),
                chain=tx_info.get("from_chain"),
            )
            if not approval_tx_payload:
                self.context.logger.error("Error preparing approval tx payload")
                return None

            multisend_txs.append(approval_tx_payload)

        multisend_txs.append(
            {
                "operation": MultiSendOperation.CALL,
                "to": tx_info.get("lifi_contract_address"),
                "value": (0 if tx_info.get("source_token") != ZERO_ADDRESS else amount),
                "data": tx_info.get("tx_hash"),
            }
        )

        multisend_address = self.params.multisend_contract_addresses[
            tx_info.get("from_chain")
        ]

        multisend_tx_hash = yield from self.contract_interact(
            performative=ContractApiMessage.Performative.GET_RAW_TRANSACTION,  # type: ignore
            contract_address=multisend_address,
            contract_public_id=MultiSendContract.contract_id,
            contract_callable="get_tx_data",
            data_key="data",
            multi_send_txs=multisend_txs,
            chain_id=tx_info.get("from_chain"),
        )

        return multisend_tx_hash

    def _get_step_transactions_data(
        self, route: Dict[str, Any]
    ) -> Generator[None, None, Optional[List[Any]]]:
        step_transactions = []
        steps = route.get("steps", [])
        for step in steps:
            step = self._set_step_addresses(step)
            tx_info = yield from self._get_step_transaction(step)
            if tx_info is None:
                self.context.logger.error("Error fetching step transaction data")
                return None
            step_transactions.append(tx_info)

        return step_transactions

    def _get_step_transaction(
        self, step: Dict[str, Any]
    ) -> Generator[None, None, Optional[Dict[str, Any]]]:
        """Get transaction data for a step from LiFi API"""
        base_url = self.params.lifi_fetch_step_transaction_url
        response = yield from self.get_http_response(
            "POST",
            base_url,
            json.dumps(step).encode(),
            headers={
                "accept": "application/json",
                "Content-Type": "application/json",  # Ensure the correct content type
            },
        )

        if response.status_code not in HTTP_OK:
            try:
                response_data = json.loads(response.body)
                self.context.logger.error(
                    f"[LiFi API Error Message] Error encountered: {response_data['message']}"
                )
            except (ValueError, TypeError) as e:
                self.context.logger.error(
                    f"Could not parse error response from API: {e}\nResponse body: {response.body}"
                )
            return None

        try:
            response = json.loads(response.body)
        except (ValueError, TypeError) as e:
            self.context.logger.error(
                f"Could not parse response from api, "
                f"the following error was encountered {type(e).__name__}: {e}"
            )
            return None

        source_token = response.get("action", {}).get("fromToken", {}).get("address")
        source_token_symbol = (
            response.get("action", {}).get("fromToken", {}).get("symbol")
        )
        target_token = response.get("action", {}).get("toToken", {}).get("address")
        target_token_symbol = (
            response.get("action", {}).get("toToken", {}).get("symbol")
        )
        amount = int(response.get("estimate", {}).get("fromAmount", {}))
        lifi_contract_address = response.get("transactionRequest", {}).get("to")
        from_chain_id = response.get("action", {}).get("fromChainId")
        from_chain = next(
            (
                k
                for k, v in self.params.chain_to_chain_id_mapping.items()
                if v == from_chain_id
            ),
            None,
        )
        to_chain_id = response.get("action", {}).get("toChainId")
        to_chain = next(
            (
                k
                for k, v in self.params.chain_to_chain_id_mapping.items()
                if v == to_chain_id
            ),
            None,
        )
        tool = response.get("tool")
        data = response.get("transactionRequest", {}).get("data")
        tx_hash = bytes.fromhex(data[2:])

        estimate = response.get("estimate", {})
        fee_costs = estimate.get("feeCosts", [])
        gas_costs = estimate.get("gasCosts", [])
        fee = 0
        gas_cost = 0
        fee += sum(float(fee_cost.get("amountUSD", 0)) for fee_cost in fee_costs)
        gas_cost += sum(float(gas_cost.get("amountUSD", 0)) for gas_cost in gas_costs)

        from_amount_usd = float(response.get("fromAmountUSD", 0))
        to_amount_usd = float(response.get("toAmountUSD", 0))
        return {
            "source_token": source_token,
            "source_token_symbol": source_token_symbol,
            "target_token": target_token,
            "target_token_symbol": target_token_symbol,
            "amount": amount,
            "lifi_contract_address": lifi_contract_address,
            "from_chain": from_chain,
            "to_chain": to_chain,
            "tool": tool,
            "data": data,
            "tx_hash": tx_hash,
            "fee": fee,
            "gas_cost": gas_cost,
            "from_amount_usd": from_amount_usd,
            "to_amount_usd": to_amount_usd,
        }

    def _set_step_addresses(self, step: Dict[str, Any]) -> Dict[str, Any]:
        """Set the fromAddress and toAddress in the step action. Lifi response had mixed up address, temporary solution to fix it"""
        from_chain_id = step.get("action", {}).get("fromChainId")
        from_chain = next(
            (
                k
                for k, v in self.params.chain_to_chain_id_mapping.items()
                if v == from_chain_id
            ),
            None,
        )
        to_chain_id = step.get("action", {}).get("toChainId")
        to_chain = next(
            (
                k
                for k, v in self.params.chain_to_chain_id_mapping.items()
                if v == to_chain_id
            ),
            None,
        )
        # lifi response had mixed up address, temporary solution to fix it
        step["action"]["fromAddress"] = self.params.safe_contract_addresses.get(
            from_chain
        )
        step["action"]["toAddress"] = self.params.safe_contract_addresses.get(to_chain)

        return step

    def fetch_routes(
        self, positions, action
    ) -> Generator[None, None, Optional[List[Any]]]:
        """Get transaction data for route from LiFi API"""

        def round_down_amount(amount: int, decimals: int) -> int:
            """Round down the amount to the nearest round_factor to avoid API rounding issues."""
            if decimals == 18:
                # For tokens like ETH/WETH with 18 decimals, round to nearest 1000 wei
                round_factor = 1000
                rounded_amount = (amount // round_factor) * round_factor
                return rounded_amount
            else:
                return amount

        from_chain = action.get("from_chain")
        to_chain = action.get("to_chain")
        from_chain_id = self.params.chain_to_chain_id_mapping.get(from_chain)
        to_chain_id = self.params.chain_to_chain_id_mapping.get(to_chain)
        from_token_address = action.get("from_token")
        to_token_address = action.get("to_token")
        from_token_symbol = action.get("from_token_symbol")
        to_token_symbol = action.get("to_token_symbol")
        allow_switch_chain = True
        slippage = self.params.slippage_for_swap
        from_address = self.params.safe_contract_addresses.get(from_chain)
        to_address = self.params.safe_contract_addresses.get(to_chain)

        # If there is only one asset and we need to obtain two different assets,
        # we split the available amount in half, converting one half to the first asset
        # and the other half to the second asset.
        available_amount = self._get_balance(from_chain, from_token_address, positions)
        amount = min(
            available_amount, int(available_amount * action.get("funds_percentage", 1))
        )
        if amount <= 0:
            self.context.logger.error(
                f"Not enough balance for {from_token_symbol} on chain {from_chain}"
            )
            return None

        token_decimals = ERC20_DECIMALS
        if from_token_address != ZERO_ADDRESS:
            token_decimals = yield from self._get_token_decimals(
                from_chain, from_token_address
            )

        amount = round_down_amount(amount, token_decimals)
        # TO:DO - Add logic to maintain a list of blacklisted bridges
        params = {
            "fromAddress": from_address,
            "toAddress": to_address,
            "fromChainId": from_chain_id,
            "fromAmount": str(amount),
            "fromTokenAddress": from_token_address,
            "toChainId": to_chain_id,
            "toTokenAddress": to_token_address,
            "options": {
                "integrator": INTEGRATOR,
                "slippage": slippage,
                "allowSwitchChain": allow_switch_chain,
                "bridges": {"deny": ["stargateV2Bus"]},
            },
        }

        if any(value is None for key, value in params.items()):
            self.context.logger.error(f"Missing value in params: {params}")
            return None

        self.context.logger.info(
            f"Finding route: {from_token_symbol}({from_chain}) --> {to_token_symbol}({to_chain})"
        )

        url = self.params.lifi_advance_routes_url
        routes_response = yield from self.get_http_response(
            "POST",
            url,
            json.dumps(params).encode(),
            headers={
                "accept": "application/json",
                "Content-Type": "application/json",  # Ensure the correct content type
            },
        )

        if routes_response.status_code != 200:
            response = json.loads(routes_response.body)
            self.context.logger.error(
                f"[LiFi API Error Message] Error encountered: {response['message']}"
            )
            return None

        try:
            routes_response = json.loads(routes_response.body)
        except (ValueError, TypeError) as e:
            self.context.logger.error(
                f"Could not parse response from api, "
                f"the following error was encountered {type(e).__name__}: {e}"
            )
            return None

        routes = routes_response.get("routes", [])
        if not routes:
            self.context.logger.error(
                "[LiFi API Error Message] No routes available for this pair"
            )
            return None

        return routes

    def _simulate_transaction(
        self,
        to_address: str,
        data: bytes,
        token: str,
        amount: int,
        chain: str,
        **kwargs: Any,
    ) -> Generator[None, None, bool]:
        safe_address = self.params.safe_contract_addresses.get(chain)
        agent_address = self.context.agent_address
        safe_tx = yield from self.get_contract_api_response(
            performative=ContractApiMessage.Performative.GET_RAW_TRANSACTION,  # type: ignore
            contract_address=safe_address,
            contract_id=str(GnosisSafeContract.contract_id),
            contract_callable="get_raw_safe_transaction",
            sender_address=agent_address,
            owners=(agent_address,),
            to_address=to_address,
            value=ETHER_VALUE,
            data=data,
            safe_tx_gas=SAFE_TX_GAS,
            signatures_by_owner={agent_address: self._get_signature(agent_address)},
            operation=SafeOperation.DELEGATE_CALL.value,
            chain_id=chain,
        )

        tx_data = safe_tx.raw_transaction.body["data"]

        url_template = self.params.tenderly_bundle_simulation_url
        values = {
            "tenderly_account_slug": self.params.tenderly_account_slug,
            "tenderly_project_slug": self.params.tenderly_project_slug,
        }
        api_url = url_template.format(**values)

        body = {
            "simulations": [
                {
                    "network_id": self.params.chain_to_chain_id_mapping.get(chain),
                    "from": self.context.agent_address,
                    "to": safe_address,
                    "simulation_type": "quick",
                    "input": tx_data,
                }
            ]
        }

        response = yield from self.get_http_response(
            "POST",
            api_url,
            json.dumps(body).encode(),
            headers={
                "Content-Type": "application/json",
                "X-Access-Key": self.params.tenderly_access_key,
            },
        )

        if response.status_code not in HTTP_OK:
            self.context.logger.error(
                f"Could not retrieve data from url {api_url}. Status code {response.status_code}. Error Message {response.body}"
            )
            return False

        try:
            data = json.loads(response.body)
            if data:
                simulation_results = data.get("simulation_results", [])
                status = False
                if simulation_results:
                    for simulation_result in simulation_results:
                        simulation = simulation_result.get("simulation", {})
                        if isinstance(simulation, Dict):
                            status = simulation.get("status", False)
                return status

        except (ValueError, TypeError) as e:
            self.context.logger.error(
                f"Could not parse response from api, "
                f"the following error was encountered {type(e).__name__}: {e}"
            )
            return False

    def get_claim_rewards_tx_hash(
        self, action
    ) -> Generator[None, None, Tuple[Optional[str], Optional[str], Optional[str]]]:
        """Get claim rewards tx hash"""
        chain = action.get("chain")
        users = action.get("users")
        tokens = action.get("tokens")
        amounts = action.get("claims")
        proofs = action.get("proofs")

        if not tokens or not amounts or not proofs:
            self.context.logger.error(f"Missing information in action : {action}")
            return None, None, None

        safe_address = self.params.safe_contract_addresses.get(action.get("chain"))
        contract_address = self.params.merkl_distributor_contract_addresses.get(chain)
        tx_hash = yield from self.contract_interact(
            performative=ContractApiMessage.Performative.GET_RAW_TRANSACTION,
            contract_address=contract_address,
            contract_public_id=DistributorContract.contract_id,
            contract_callable="claim_rewards",
            data_key="tx_hash",
            users=users,
            tokens=tokens,
            amounts=amounts,
            proofs=proofs,
            chain_id=chain,
        )
        if not tx_hash:
            return None, None, None

        safe_tx_hash = yield from self.contract_interact(
            performative=ContractApiMessage.Performative.GET_RAW_TRANSACTION,  # type: ignore
            contract_address=safe_address,
            contract_public_id=GnosisSafeContract.contract_id,
            contract_callable="get_raw_safe_transaction_hash",
            data_key="tx_hash",
            value=ETHER_VALUE,
            data=tx_hash,
            to_address=contract_address,
            operation=SafeOperation.CALL.value,
            safe_tx_gas=SAFE_TX_GAS,
            chain_id=chain,
        )

        if not safe_tx_hash:
            return None, None, None

        safe_tx_hash = safe_tx_hash[2:]
        self.context.logger.info(f"Hash of the Safe transaction: {safe_tx_hash}")

        payload_string = hash_payload_to_hex(
            safe_tx_hash=safe_tx_hash,
            ether_value=ETHER_VALUE,
            safe_tx_gas=SAFE_TX_GAS,
            operation=SafeOperation.CALL.value,
            to_address=contract_address,
            data=tx_hash,
        )

        self.context.logger.info(f"Tx hash payload string is {payload_string}")

        return payload_string, chain, safe_address

    def _get_data_from_mint_tx_receipt(
        self, tx_hash: str, chain: str
    ) -> Generator[
        None,
        None,
        Tuple[
            Optional[int], Optional[int], Optional[int], Optional[int], Optional[int]
        ],
    ]:
        """Extract data from mint transaction receipt."""
        response = yield from self.get_transaction_receipt(
            tx_digest=tx_hash,
            chain_id=chain,
        )
        if not response:
            self.context.logger.error(
                f"Error fetching tx receipt! Response: {response}"
            )
            return None, None, None, None, None

        # Define the event signature and calculate its hash
        event_signature = "IncreaseLiquidity(uint256,uint128,uint256,uint256)"
        event_signature_hash = keccak(text=event_signature)
        event_signature_hex = to_hex(event_signature_hash)[2:]

        # Extract logs from the response
        logs = response.get("logs", [])

        # Find the log that matches the IncreaseLiquidity event
        log = next(
            (
                log
                for log in logs
                if log.get("topics", [])[0][2:] == event_signature_hex
            ),
            None,
        )

        if not log:
            self.context.logger.error("No logs found for IncreaseLiquidity event")
            return None, None, None, None, None

        # Decode indexed parameter (tokenId)
        try:
            # Decode indexed parameter (tokenId)
            token_id_topic = log.get("topics", [])[1]
            if not token_id_topic:
                self.context.logger.error(f"Token ID topic is missing from log {log}")
                return None, None, None, None, None
            # Convert hex to bytes and decode
            token_id_bytes = bytes.fromhex(token_id_topic[2:])
            token_id = decode(["uint256"], token_id_bytes)[0]

            # Decode non-indexed parameters (liquidity, amount0, amount1) from the data field
            data_hex = log.get("data")
            if not data_hex:
                self.context.logger.error(f"Data field is empty in log {log}")
                return None, None, None, None, None

            data_bytes = bytes.fromhex(data_hex[2:])
            decoded_data = decode(["uint128", "uint256", "uint256"], data_bytes)
            liquidity = decoded_data[0]
            amount0 = decoded_data[1]
            amount1 = decoded_data[2]

            # Get the timestamp from the block
            block_number = response.get("blockNumber")
            if block_number is None:
                self.context.logger.error(
                    "Block number not found in transaction receipt."
                )
                return None, None, None, None, None

            block = yield from self.get_block(
                block_number=block_number,
                chain_id=chain,
            )

            if block is None:
                self.context.logger.error(f"Failed to fetch block {block_number}")
                return None, None, None, None, None

            timestamp = block.get("timestamp")
            if timestamp is None:
                self.context.logger.error("Timestamp not found in block data.")
                return None, None, None, None, None

            return token_id, liquidity, amount0, amount1, timestamp

        except Exception as e:
            self.context.logger.error(f"Error decoding data from mint event: {e}")
            return None, None, None, None, None

    def get_block(
        self,
        block_number: Optional[str] = None,
        **kwargs: Any,
    ) -> Generator[None, None, Optional[Dict]]:
        """Get block data from the ledger API."""
        if block_number is None:
            block_identifier = "latest"

        ledger_api_response = yield from self.get_ledger_api_response(
            performative=LedgerApiMessage.Performative.GET_STATE,  # type: ignore
            ledger_callable="get_block",
            block_identifier=block_number,
            **kwargs,
        )
        if ledger_api_response.performative != LedgerApiMessage.Performative.STATE:
            self.context.logger.error(
                f"Failed to fetch block {block_identifier}: {ledger_api_response}"
            )
            return None

        block = ledger_api_response.state.body
        return block

    def _get_data_from_join_pool_tx_receipt(
        self, tx_hash: str, chain: str
    ) -> Generator[None, None, Tuple[Optional[int], Optional[int], Optional[int]]]:
        """Extract data from join pool transaction receipt."""
        response = yield from self.get_transaction_receipt(
            tx_digest=tx_hash,
            chain_id=chain,
        )
        if not response:
            self.context.logger.error(
                f"Error fetching tx receipt for join pool! Response: {response}"
            )
            return None, None, None

        # Define the event signature and calculate its hash
        event_signature = (
            "PoolBalanceChanged(bytes32,address,address[],int256[],uint256[])"
        )
        event_signature_hash = keccak(text=event_signature).hex()

        # Extract logs from the response
        logs = response.get("logs", [])

        # Initialize variables
        amount0 = None
        amount1 = None

        # Iterate over logs to find the PoolBalanceChanged event
        for log in logs:
            topics = log.get("topics", [])
            if not topics:
                continue

            # Check if the first topic matches the event signature hash
            if topics[0].lower() == "0x" + event_signature_hash.lower():
                # Decode the event data manually
                try:
                    # Decode non-indexed parameters (tokens, deltas, protocolFeeAmounts)
                    data_hex = log.get("data")
                    if not data_hex:
                        self.context.logger.error("Data field is empty in log")
                        continue

                    data_bytes = bytes.fromhex(data_hex[2:])

                    # Define the types of the non-indexed parameters
                    data_types = [
                        "address[]",  # tokens
                        "int256[]",  # deltas
                        "uint256[]",  # protocolFeeAmounts
                    ]

                    decoded_data = decode(data_types, data_bytes)

                    tokens = decoded_data[0]
                    deltas = decoded_data[1]

                    # Assuming the pool has two tokens
                    if len(tokens) >= 2 and len(deltas) >= 2:
                        # The deltas represent the amounts; take absolute values for deposits
                        amount0 = abs(deltas[0])
                        amount1 = abs(deltas[1])
                    else:
                        self.context.logger.error(
                            "Unexpected number of tokens/deltas in event"
                        )
                        continue

                    # Break after finding the first matching event
                    break
                except Exception as e:
                    self.context.logger.error(
                        f"Error decoding PoolBalanceChanged event: {e}"
                    )
                    continue

        if amount0 is None or amount1 is None:
            self.context.logger.error("No amounts found in PoolBalanceChanged event")
            return None, None, None

        # Get the timestamp from the block
        block_number = response.get("blockNumber")
        if block_number is None:
            self.context.logger.error("Block number not found in transaction receipt.")
            return None, None, None

        block = yield from self.get_block(
            block_number=block_number,
            chain_id=chain,
        )

        if block is None:
            self.context.logger.error(f"Failed to fetch block {block_number}")
            return None, None, None

        timestamp = block.get("timestamp")
        if timestamp is None:
            self.context.logger.error("Timestamp not found in block data.")
            return None, None, None

        return amount0, amount1, timestamp

    def _add_token_to_assets(self, chain, token, symbol):
        # Read current assets
        token = to_checksum_address(token)
        self.read_assets()
        current_assets = self.assets

        # Initialize assets if empty
        if not current_assets:
            current_assets = self.params.initial_assets

        # Ensure the chain key exists in assets
        if chain not in current_assets:
            current_assets[chain] = {}

        # Add token to the specified chain if it doesn't exist
        if token not in current_assets[chain]:
            current_assets[chain][token] = symbol

        # Store updated assets
        self.assets = current_assets
        self.store_assets()

        self.context.logger.info(f"Updated assets: {self.assets}")

    def _get_signature(self, owner: str) -> str:
        signatures = b""
        # Convert address to bytes and ensure it is 32 bytes long (left-padded with zeros)
        r_bytes = to_bytes(hexstr=owner[2:].rjust(64, "0"))

        # `s` as 32 zero bytes
        s_bytes = b"\x00" * 32

        # `v` as a single byte
        v_bytes = to_bytes(1)

        # Concatenate r, s, and v to form the packed signature
        packed_signature = r_bytes + s_bytes + v_bytes
        signatures += packed_signature

        return signatures.hex()

    def _get_data_from_deposit_tx_receipt(
        self, tx_hash: str, chain: str
    ) -> Generator[None, None, Tuple[int, int, int]]:
        """Extract amount, shares, and timestamp from a deposit transaction receipt."""

        # Fetch the transaction receipt
        receipt = yield from self.get_transaction_receipt(
            tx_digest=tx_hash,
            chain_id=chain,
        )
        if receipt is None:
            self.context.logger.error(
                f"Failed to fetch transaction receipt for {tx_hash}"
            )
            return None, None, None

        event_signature = "Deposit(address,address,uint256,uint256)"
        event_signature_hash = keccak(event_signature.encode()).hex()

        for log in receipt["logs"]:
            if log["topics"][0].lower() == "0x" + event_signature_hash.lower():
                # Decode non-indexed parameters (uint256 values) from the data field
                data_hex = log["data"]
                if len(data_hex) != 2 + 64 * 2:
                    self.context.logger.error("Unexpected data length in log")
                    continue

                assets_hex = data_hex[2:66]
                shares_hex = data_hex[66:130]

                assets = int(assets_hex, 16)
                shares = int(shares_hex, 16)

                # Get the timestamp from the block
                block_number = receipt.get("blockNumber")
                if block_number is None:
                    self.context.logger.error(
                        "Block number not found in transaction receipt."
                    )
                    return None, None, None

                block = yield from self.get_block(
                    block_number=block_number,
                    chain_id=chain,
                )

                if block is None:
                    self.context.logger.error(f"Failed to fetch block {block_number}")
                    return None, None, None

                timestamp = block.get("timestamp")
                if timestamp is None:
                    self.context.logger.error("Timestamp not found in block data.")
                    return None, None, None

                return assets, shares, timestamp

        self.context.logger.error("Deposit event not found in transaction receipt")
        return None, None, None


class PostTxSettlementBehaviour(LiquidityTraderBaseBehaviour):
    """Behaviour that is executed after a tx is settled via the transaction_settlement_abci."""

    matching_round = PostTxSettlementRound

    def async_act(self) -> Generator:
        """Simply log that a tx is settled and wait for the round end."""
        with self.context.benchmark_tool.measure(self.behaviour_id).local():
            msg = f"The transaction submitted by {self.synchronized_data.tx_submitter} was successfully settled."
            self.context.logger.info(msg)
            # we do not want to track the gas costs for vanity tx
            if (
                not self.synchronized_data.tx_submitter
                == CheckStakingKPIMetRound.auto_round_id()
            ):
                yield from self.fetch_and_log_gas_details()

            payload = PostTxSettlementPayload(
                sender=self.context.agent_address, content="Transaction settled"
            )

        with self.context.benchmark_tool.measure(self.behaviour_id).consensus():
            yield from self.send_a2a_transaction(payload)
            yield from self.wait_until_round_end()
            self.set_done()

    def fetch_and_log_gas_details(self):
        """Fetch the transaction receipt and log the gas price and cost."""
        tx_hash = self.synchronized_data.final_tx_hash
        chain = self.synchronized_data.chain_id

        response = yield from self.get_transaction_receipt(
            tx_digest=tx_hash,
            chain_id=chain,
        )
        if not response:
            self.context.logger.error(
                f"Error fetching tx receipt! Response: {response}"
            )
            return

        effective_gas_price = response.get("effectiveGasPrice")
        gas_used = response.get("gasUsed")
        if gas_used and effective_gas_price:
            self.context.logger.info(
                f"Gas Details - Effective Gas Price: {effective_gas_price}, Gas Used: {gas_used}"
            )
            timestamp = int(
                self.round_sequence.last_round_transition_timestamp.timestamp()
            )
            chain_id = self.params.chain_to_chain_id_mapping.get(chain)
            if not chain_id:
                self.context.logger.error(f"No chain id found for chain {chain}")
                return
            self.gas_cost_tracker.log_gas_usage(
                str(chain_id), timestamp, tx_hash, gas_used, effective_gas_price
            )
            self.store_gas_costs()
            return
        else:
            self.context.logger.warning(
                "Gas used or effective gas price not found in the response."
            )


class FetchStrategiesBehaviour(LiquidityTraderBaseBehaviour):
    """Behaviour that gets the balances of the assets of agent safes."""

    matching_round: Type[AbstractRound] = FetchStrategiesRound
    strategies = None

    def async_act(self) -> Generator:
        """Async act"""
        with self.context.benchmark_tool.measure(self.behaviour_id).local():
            sender = self.context.agent_address
            db_data = yield from self._read_kv(
                keys=("selected_protocols", "trading_type")
            )

            selected_protocols = db_data.get("selected_protocols", None)
            if selected_protocols is None:
                serialized_protocols = []
            else:
                serialized_protocols = json.loads(selected_protocols)

            trading_type = db_data.get("trading_type", None)

            if not serialized_protocols:
                serialized_protocols = ["balancer_pools_search", "asset_lending"]

            if not trading_type:
                trading_type = TradingType.BALANCED.value

            self.context.logger.info(
                f"Reading values from kv store... Selected protocols: {serialized_protocols}, Trading type: {trading_type}"
            )
            self.shared_state.trading_type = trading_type
            self.shared_state.selected_protocols = selected_protocols

            # Check if we need to recalculate the portfolio
            if self.should_recalculate_portfolio(self.portfolio_data):
                yield from self.calculate_user_share_values()
                # Store the updated portfolio data
                self.store_portfolio_data()

            payload = FetchStrategiesPayload(
                sender=sender,
                content=json.dumps(
                    {
                        "selected_protocols": serialized_protocols,
                        "trading_type": trading_type,
                    },
                    sort_keys=True,
                ),
            )

        with self.context.benchmark_tool.measure(self.behaviour_id).consensus():
            yield from self.send_a2a_transaction(payload)
            yield from self.wait_until_round_end()

        self.set_done()

    def should_recalculate_portfolio(self, last_portfolio_data: Dict) -> bool:
        """Determine if the portfolio should be recalculated."""
        return self._is_period_due() or self._have_positions_changed(
            last_portfolio_data
        )

    def _is_period_due(self) -> bool:
        """Check if the period count indicates a recalculation is due."""
        return self.synchronized_data.period_count % 10 == 0

    def _have_positions_changed(self, last_portfolio_data: Dict) -> bool:
        """Check if the positions have changed since the last calculation."""
        current_positions = self.current_positions
        last_positions = last_portfolio_data.get("allocations", [])

        if len(current_positions) != len(last_positions):
            return True

        # Create a set of current position identifiers i.e. pool_id with their status
        current_position_status = {
            (position.get("pool_address"), position.get("status"))
            for position in current_positions
        }

        # Create a set of last position identifiers i.e. pool_id with their status
        last_position_status = {
            (position.get("id"), "open") for position in last_positions
        }

        # Check if there are any differences in the sets
        if current_position_status != last_position_status:
            return True

        return False

    def calculate_user_share_values(self) -> Generator[None, None, None]:
        """Calculate the value of shares for the user based on open pools."""
        total_user_share_value_usd = Decimal(0)
        allocations = []
        individual_shares = []
        portfolio_breakdown = []

        for position in self.current_positions:
            if position.get("status") == PositionStatus.OPEN.value:
                dex_type = position.get("dex_type")
                chain = position.get("chain")
                pool_id = (
                    position.get("pool_id")
                    if dex_type == DexType.BALANCER.value
                    else position.get("pool_address")
                )
                assets = (
                    [position.get("token0_symbol"), position.get("token1_symbol")]
                    if dex_type == DexType.BALANCER.value
                    else [position.get("token0_symbol")]
                )
                apr = position.get("apr")

                # Calculate user share value
                user_address = self.params.safe_contract_addresses.get(chain)
                if dex_type == DexType.BALANCER.value:
                    pool_address = position.get("pool_address")
                    user_balances = yield from self.get_user_share_value_balancer(
                        user_address, pool_id, chain
                    )
                    details = yield from self._get_balancer_pool_name(
                        pool_address, chain
                    )
                elif dex_type == DexType.STURDY.value:
                    aggregator_address = position.get("pool_address")
                    asset_address = position.get("token0")
                    user_balances = yield from self.get_user_share_value_sturdy(
                        user_address, aggregator_address, asset_address, chain
                    )
                    details = yield from self._get_aggregator_name(
                        aggregator_address, chain
                    )

                user_share = Decimal(0)

                for asset in assets:
                    if dex_type == DexType.BALANCER.value:
                        token0_address = position.get("token0")
                        token1_address = position.get("token1")
                        asset_addresses = [token0_address, token1_address]
                        asset_address = asset_addresses[assets.index(asset)]
                    elif dex_type == DexType.STURDY.value:
                        asset_address = position.get("token0")
                    else:
                        self.context.logger.error(f"Unsupported DEX type: {dex_type}")
                        continue

                    asset_balance = user_balances.get(asset_address)
                    if asset_balance is None:
                        self.context.logger.error(
                            f"Could not find balance for asset {asset}"
                        )
                        continue

                    asset_price = yield from self._fetch_token_price(
                        asset_address, chain
                    )
                    if asset_price is not None:
                        asset_price = Decimal(str(asset_price))
                    else:
                        continue

                    asset_value_usd = asset_balance * asset_price
                    user_share += asset_value_usd
                    # Check if the asset already exists in the portfolio_breakdown
                    existing_asset = next(
                        (
                            entry
                            for entry in portfolio_breakdown
                            if entry["address"] == asset_address
                        ),
                        None,
                    )
                    if existing_asset:
                        # Add the balance to the existing entry
                        existing_asset["balance"] = float(asset_balance)
                        existing_asset["value_usd"] = asset_value_usd
                    else:
                        # Create a new entry for the asset
                        portfolio_breakdown.append(
                            {
                                "asset": asset,
                                "address": asset_address,
                                "balance": float(asset_balance),
                                "price": asset_price,
                                "value_usd": asset_value_usd,
                            }
                        )

                total_user_share_value_usd += user_share
                individual_shares.append(
                    (
                        user_share,
                        dex_type,
                        chain,
                        pool_id,
                        assets,
                        apr,
                        details,
                        user_address,
                        user_balances,
                    )
                )

        # Remove closed positions from allocations
        allocations = [
            allocation
            for allocation in allocations
            if allocation["id"] != pool_id
            or allocation["type"] != dex_type
            or allocation["status"] != PositionStatus.CLOSED.value
        ]

        total_user_share_value_usd = sum(
            Decimal(str(entry["value_usd"])) for entry in portfolio_breakdown
        )
        # Calculate the ratio of each asset in the portfolio
        total_ratio = sum(
            Decimal(str(entry["value_usd"])) / total_user_share_value_usd
            for entry in portfolio_breakdown
            if total_user_share_value_usd > 0
        )
        for entry in portfolio_breakdown:
            if total_user_share_value_usd > 0:
                entry["ratio"] = round(
                    Decimal(str(entry["value_usd"]))
                    / total_user_share_value_usd
                    / total_ratio,
                    6,
                )
                entry["value_usd"] = float(entry["value_usd"])
                entry["balance"] = float(entry["balance"])
            else:
                entry["ratio"] = 0.0
                entry["value_usd"] = float(entry["value_usd"])
                entry["balance"] = float(entry["balance"])

        # Calculate ratios and build allocations
        total_ratio = sum(
            float(user_share / total_user_share_value_usd) * 100
            for user_share, _, _, _, _, _, _, _, _ in individual_shares
            if total_user_share_value_usd > 0
        )
        for (
            user_share,
            dex_type,
            chain,
            pool_id,
            assets,
            apr,
            details,
            user_address,
            _,
        ) in individual_shares:
            if total_user_share_value_usd > 0:
                ratio = round(
                    float(user_share / total_user_share_value_usd)
                    * 100
                    * 100
                    / total_ratio,
                    2,
                )
            else:
                ratio = 0.0

            allocations.append(
                {
                    "chain": chain,
                    "type": dex_type,
                    "id": pool_id,
                    "assets": assets,
                    "apr": round(apr, 2),
                    "details": details,
                    "ratio": float(ratio),
                    "address": user_address,
                }
            )

        # Store the calculated portfolio value and breakdown
        self.portfolio_data = {
            "portfolio_value": float(total_user_share_value_usd),
            "allocations": [
                {
                    "chain": allocation["chain"],
                    "type": allocation["type"],
                    "id": allocation["id"],
                    "assets": allocation["assets"],
                    "apr": float(allocation["apr"]),
                    "details": allocation["details"],
                    "ratio": float(allocation["ratio"]),
                    "address": allocation["address"],
                }
                for allocation in allocations
            ],
            "portfolio_breakdown": [
                {
                    "asset": entry["asset"],
                    "address": entry["address"],
                    "balance": float(entry["balance"]),
                    "price": float(entry["price"]),
                    "value_usd": float(entry["value_usd"]),
                    "ratio": float(entry["ratio"]),
                }
                for entry in portfolio_breakdown
            ],
            "address": self.params.safe_contract_addresses.get(
                self.params.target_investment_chains[0]
            ),
        }

    def get_user_share_value_balancer(
        self, user_address: str, pool_id: str, chain: str
    ) -> Generator[None, None, Optional[Dict[str, Decimal]]]:
        """Calculate the user's share value and token balances in a Balancer pool."""
        subgraph_url = self.params.balancer_graphql_endpoints.get(chain)
        query = """
        query getUserShareValue($poolId: ID!, $userAddress: String!) {
            pool(id: $poolId) {
                id
                totalShares
                tokens {
                    address
                    balance
                    decimals
                }
            }
            poolShares(
                where: {
                    userAddress_: { id: $userAddress },
                    poolId: $poolId
                }
            ) {
                balance
                userAddress {
                    id
                }
            }
        }
        """

        variables = {"poolId": pool_id.lower(), "userAddress": user_address.lower()}
        body = json.dumps({"query": query, "variables": variables}).encode("utf-8")
        headers = {"Content-Type": "application/json"}
        response = yield from self.get_http_response(
            "POST", subgraph_url, body, headers
        )

        if response.status_code != 200:
            self.context.logger.error(
                f"Query failed with status code {response.status_code}: {response.body}"
            )
            return {}

        try:
            data = json.loads(response.body)["data"]
        except json.decoder.JSONDecodeError as e:
            self.context.logger.error(f"Failed to parse response: {e}")
            return {}

        pool = data.get("pool")
        pool_shares = data.get("poolShares")

        if not pool:
            self.context.logger.error("Pool not found.")
            return {}

        if not pool_shares:
            user_balance = Decimal("0")
            self.context.logger.info(
                "No pool shares found for the specified user address and pool ID."
            )
            return {}
        else:
            user_balance = Decimal(pool_shares[0]["balance"])

        total_shares = Decimal(pool["totalShares"])

        getcontext().prec = 50  # Increase decimal precision
        ctx = Context(prec=50)  # Use higher-precision data type

        user_share = ctx.divide(user_balance, total_shares)

        # Calculate user's token balances
        user_token_balances = {}
        for token in pool["tokens"]:
            token_address = to_checksum_address(token["address"])
            token_balance = Decimal(token["balance"])
            user_token_balance = user_share * token_balance
            user_token_balances[token_address] = user_token_balance

        return user_token_balances

    def get_user_share_value_sturdy(
        self, user_address: str, aggregator_address: str, asset_address: str, chain: str
    ) -> Generator[None, None, Optional[Dict[str, Any]]]:
        """Calculate the user's share value and token balance in a Sturdy vault."""
        # Get user's underlying asset balance in the vault
        user_asset_balance = yield from self.contract_interact(
            performative=ContractApiMessage.Performative.GET_RAW_TRANSACTION,
            contract_address=aggregator_address,
            contract_public_id=YearnV3VaultContract.contract_id,
            contract_callable="balance_of",
            data_key="amount",
            owner=user_address,
            chain_id=chain,
        )
        if user_asset_balance is None:
            self.context.logger.error("Failed to get user's asset balance.")
            return {}

        user_asset_balance = Decimal(user_asset_balance)

        # Get decimals for proper scaling
        decimals = yield from self.contract_interact(
            performative=ContractApiMessage.Performative.GET_RAW_TRANSACTION,
            contract_address=aggregator_address,
            contract_public_id=YearnV3VaultContract.contract_id,
            contract_callable="decimals",
            data_key="decimals",
            chain_id=chain,
        )
        if decimals is None:
            self.context.logger.error("Failed to get decimals.")
            return {}

        scaling_factor = Decimal(10 ** int(decimals))

        # Adjust decimals for assets
        user_asset_balance /= scaling_factor

        return {asset_address: user_asset_balance}

    def _get_aggregator_name(
        self, aggregator_address: str, chain: str
    ) -> Generator[None, None, Optional[str]]:
        """Get the name of the Sturdy Aggregator."""
        aggreator_name = yield from self.contract_interact(
            performative=ContractApiMessage.Performative.GET_RAW_TRANSACTION,
            contract_address=aggregator_address,
            contract_public_id=YearnV3VaultContract.contract_id,
            contract_callable="name",
            data_key="name",
            chain_id=chain,
        )
        return aggreator_name

    def _get_balancer_pool_name(
        self, pool_address: str, chain: str
    ) -> Generator[None, None, Optional[str]]:
        """Get the name of the Balancer Pool."""
        pool_name = yield from self.contract_interact(
            performative=ContractApiMessage.Performative.GET_RAW_TRANSACTION,
            contract_address=pool_address,
            contract_public_id=WeightedPoolContract.contract_id,
            contract_callable="get_name",
            data_key="name",
            chain_id=chain,
        )
        return pool_name

    def _do_connection_request(
        self,
        message: Message,
        dialogue: Message,
        timeout: Optional[float] = None,
    ) -> Generator[None, None, Message]:
        """Do a request and wait the response, asynchronously."""

        self.context.outbox.put_message(message=message)
        request_nonce = self._get_request_nonce_from_dialogue(dialogue)  # type: ignore
        cast(Requests, self.context.requests).request_id_to_callback[
            request_nonce
        ] = self.get_callback_request()
        response = yield from self.wait_for_message(timeout=timeout)
        return response

    def _read_kv(
        self,
        keys: Tuple[str, ...],
    ) -> Generator[None, None, Optional[Dict]]:
        """Send a request message from the skill context."""
        self.context.logger.info(f"Reading keys from db: {keys}")
        kv_store_dialogues = cast(KvStoreDialogues, self.context.kv_store_dialogues)
        kv_store_message, srr_dialogue = kv_store_dialogues.create(
            counterparty=str(KV_STORE_CONNECTION_PUBLIC_ID),
            performative=KvStoreMessage.Performative.READ_REQUEST,
            keys=keys,
        )
        kv_store_message = cast(KvStoreMessage, kv_store_message)
        kv_store_dialogue = cast(KvStoreDialogue, srr_dialogue)
        response = yield from self._do_connection_request(
            kv_store_message, kv_store_dialogue  # type: ignore
        )
        if response.performative != KvStoreMessage.Performative.READ_RESPONSE:
            return None

        data = {key: response.data.get(key, None) for key in keys}  # type: ignore

        return data


class LiquidityTraderRoundBehaviour(AbstractRoundBehaviour):
    """LiquidityTraderRoundBehaviour"""

    initial_behaviour_cls = CallCheckpointBehaviour
    abci_app_cls = LiquidityTraderAbciApp  # type: ignore
    behaviours: Set[Type[BaseBehaviour]] = [
        CallCheckpointBehaviour,
        CheckStakingKPIMetBehaviour,
        GetPositionsBehaviour,
        APRPopulationBehaviour,
        EvaluateStrategyBehaviour,
        DecisionMakingBehaviour,
        PostTxSettlementBehaviour,
<<<<<<< HEAD
		]
=======
        FetchStrategiesBehaviour,
    ]
>>>>>>> e5ac09d9
<|MERGE_RESOLUTION|>--- conflicted
+++ resolved
@@ -56,17 +56,14 @@
 from packages.dvilela.connections.kv_store.connection import (
     PUBLIC_ID as KV_STORE_CONNECTION_PUBLIC_ID,
 )
-<<<<<<< HEAD
 from packages.valory.connections.mirror_db.connection import (
     PUBLIC_ID as MIRRORDB_CONNECTION_PUBLIC_ID,
 )
-=======
 from packages.dvilela.protocols.kv_store.dialogues import (
     KvStoreDialogue,
     KvStoreDialogues,
 )
 from packages.dvilela.protocols.kv_store.message import KvStoreMessage
->>>>>>> e5ac09d9
 from packages.valory.contracts.balancer_vault.contract import VaultContract
 from packages.valory.contracts.balancer_weighted_pool.contract import (
     WeightedPoolContract,
@@ -1179,29 +1176,27 @@
             data=data,
         )
 
-
-class CheckStakingKPIMetBehaviour(LiquidityTraderBaseBehaviour):
-    """Behaviour that checks if the staking KPI has been met and makes vanity transactions if necessary."""
-
-    # pylint-disable too-many-ancestors
-    matching_round: Type[AbstractRound] = CheckStakingKPIMetRound
-
-    def async_act(self) -> Generator:
-        """Do the action."""
-        with self.context.benchmark_tool.measure(self.behaviour_id).local():
-            vanity_tx_hex = None
-            is_staking_kpi_met = yield from self._is_staking_kpi_met()
-            if is_staking_kpi_met is None:
-                self.context.logger.error("Error checking if staking KPI is met.")
-            elif is_staking_kpi_met is True:
-                self.context.logger.info("KPI already met for the day!")
-            else:
-                is_period_threshold_exceeded = (
-                    self.synchronized_data.period_count
-                    - self.synchronized_data.period_number_at_last_cp
-                    >= self.params.staking_threshold_period
+    def calculate_user_share_values(self) -> Generator[None, None, None]:
+        """Calculate the value of shares for the user based on open pools."""
+        total_user_share_value_usd = Decimal(0)
+        allocations = []
+        individual_shares = []
+        portfolio_breakdown = []
+
+        for position in self.current_positions:
+            if position.get("status") == PositionStatus.OPEN.value:
+                dex_type = position.get("dex_type")
+                chain = position.get("chain")
+                pool_id = (
+                    position.get("pool_id")
+                    if dex_type == DexType.BALANCER.value
+                    else position.get("pool_address")
                 )
-<<<<<<< HEAD
+                assets = (
+                    [position.get("token0_symbol"), position.get("token1_symbol")]
+                    if dex_type == DexType.BALANCER.value
+                    else [position.get("token0_symbol")]
+                )
                 apr = position.get("apr")
     
                 # Calculate user share value
@@ -1219,60 +1214,67 @@
                     asset_address = position.get("token0")
                     user_balances = yield from self.get_user_share_value_sturdy(
                         user_address, aggregator_address, asset_address, chain
-=======
-
-                if is_period_threshold_exceeded:
-                    min_num_of_safe_tx_required = (
-                        self.synchronized_data.min_num_of_safe_tx_required
->>>>>>> e5ac09d9
                     )
-                    multisig_nonces_since_last_cp = (
-                        yield from self._get_multisig_nonces_since_last_cp(
-                            chain=self.params.staking_chain,
-                            multisig=self.params.safe_contract_addresses.get(
-                                self.params.staking_chain
-                            ),
+                    details = yield from self._get_aggregator_name(
+                        aggregator_address, chain
+                    )
+
+                user_share = Decimal(0)
+
+                for asset in assets:
+                    if dex_type == DexType.BALANCER.value:
+                        token0_address = position.get("token0")
+                        token1_address = position.get("token1")
+                        asset_addresses = [token0_address, token1_address]
+                        asset_address = asset_addresses[assets.index(asset)]
+                    elif dex_type == DexType.STURDY.value:
+                        asset_address = position.get("token0")
+                    else:
+                        self.context.logger.error(f"Unsupported DEX type: {dex_type}")
+                        continue
+
+                    asset_balance = user_balances.get(asset_address)
+                    if asset_balance is None:
+                        self.context.logger.error(
+                            f"Could not find balance for asset {asset}"
                         )
+                        continue
+
+                    asset_price = yield from self._fetch_token_price(
+                        asset_address, chain
                     )
-                    if (
-                        multisig_nonces_since_last_cp is not None
-                        and min_num_of_safe_tx_required is not None
-                    ):
-                        num_of_tx_left_to_meet_kpi = (
-                            min_num_of_safe_tx_required - multisig_nonces_since_last_cp
+                    if asset_price is not None:
+                        asset_price = Decimal(str(asset_price))
+                    else:
+                        continue
+
+                    asset_value_usd = asset_balance * asset_price
+                    user_share += asset_value_usd
+                    # Check if the asset already exists in the portfolio_breakdown
+                    existing_asset = next(
+                        (
+                            entry
+                            for entry in portfolio_breakdown
+                            if entry["address"] == asset_address
+                        ),
+                        None,
+                    )
+                    if existing_asset:
+                        # Add the balance to the existing entry
+                        existing_asset["balance"] = float(asset_balance)
+                        existing_asset["value_usd"] = asset_value_usd
+                    else:
+                        # Create a new entry for the asset
+                        portfolio_breakdown.append(
+                            {
+                                "asset": asset,
+                                "address": asset_address,
+                                "balance": float(asset_balance),
+                                "price": asset_price,
+                                "value_usd": asset_value_usd,
+                            }
                         )
-                        if num_of_tx_left_to_meet_kpi > 0:
-                            self.context.logger.info(
-                                f"Number of tx left to meet KPI: {num_of_tx_left_to_meet_kpi}"
-                            )
-                            self.context.logger.info("Preparing vanity tx..")
-                            vanity_tx_hex = yield from self._prepare_vanity_tx(
-                                chain=self.params.staking_chain
-                            )
-                            self.context.logger.info(f"tx hash: {vanity_tx_hex}")
-
-            tx_submitter = self.matching_round.auto_round_id()
-            payload = CheckStakingKPIMetPayload(
-                self.context.agent_address,
-                tx_submitter,
-                vanity_tx_hex,
-                self.params.safe_contract_addresses.get(self.params.staking_chain),
-                self.params.staking_chain,
-                is_staking_kpi_met,
-            )
-
-        with self.context.benchmark_tool.measure(self.behaviour_id).consensus():
-            yield from self.send_a2a_transaction(payload)
-            yield from self.wait_until_round_end()
-            self.set_done()
-
-    def _prepare_vanity_tx(self, chain: str) -> Generator[None, None, Optional[str]]:
-        self.context.logger.info(f"Preparing vanity transaction for chain: {chain}")
-
-        safe_address = self.params.safe_contract_addresses.get(chain)
-        self.context.logger.debug(f"Safe address for chain {chain}: {safe_address}")
-
-<<<<<<< HEAD
+
                 total_user_share_value_usd += user_share
                 individual_shares.append(
                     (
@@ -1299,45 +1301,71 @@
             or allocation["type"] != dex_type
             or allocation["status"] != PositionStatus.CLOSED.value
         ]
-=======
-        tx_data = b"0x"
-        self.context.logger.debug(f"Transaction data: {tx_data}")
-
-        try:
-            safe_tx_hash = yield from self.contract_interact(
-                performative=ContractApiMessage.Performative.GET_RAW_TRANSACTION,
-                contract_address=safe_address,
-                contract_public_id=GnosisSafeContract.contract_id,
-                contract_callable="get_raw_safe_transaction_hash",
-                data_key="tx_hash",
-                to_address=ZERO_ADDRESS,
-                value=ETHER_VALUE,
-                data=tx_data,
-                operation=SafeOperation.CALL.value,
-                safe_tx_gas=SAFE_TX_GAS,
-                chain_id=chain,
-            )
-        except Exception as e:
-            self.context.logger.error(f"Exception during contract interaction: {e}")
-            return None
->>>>>>> e5ac09d9
-
-        if safe_tx_hash is None:
-            self.context.logger.error("Error preparing vanity tx: safe_tx_hash is None")
-            return None
-
-        self.context.logger.debug(f"Safe transaction hash: {safe_tx_hash}")
-
-        try:
-            tx_hash = hash_payload_to_hex(
-                safe_tx_hash=safe_tx_hash[2:],
-                ether_value=ETHER_VALUE,
-                safe_tx_gas=SAFE_TX_GAS,
-                operation=SafeOperation.CALL.value,
-                to_address=ZERO_ADDRESS,
-                data=tx_data,
-            )
-<<<<<<< HEAD
+
+        total_user_share_value_usd = sum(
+            Decimal(str(entry["value_usd"])) for entry in portfolio_breakdown
+        )
+        # Calculate the ratio of each asset in the portfolio
+        total_ratio = sum(
+            Decimal(str(entry["value_usd"])) / total_user_share_value_usd
+            for entry in portfolio_breakdown
+            if total_user_share_value_usd > 0
+        )
+        for entry in portfolio_breakdown:
+            if total_user_share_value_usd > 0:
+                entry["ratio"] = round(
+                    Decimal(str(entry["value_usd"]))
+                    / total_user_share_value_usd
+                    / total_ratio,
+                    6,
+                )
+                entry["value_usd"] = float(entry["value_usd"])
+                entry["balance"] = float(entry["balance"])
+            else:
+                entry["ratio"] = 0.0
+                entry["value_usd"] = float(entry["value_usd"])
+                entry["balance"] = float(entry["balance"])
+
+        # Calculate ratios and build allocations
+        total_ratio = sum(
+            float(user_share / total_user_share_value_usd) * 100
+            for user_share, _, _, _, _, _, _, _, _ in individual_shares
+            if total_user_share_value_usd > 0
+        )
+        for (
+            user_share,
+            dex_type,
+            chain,
+            pool_id,
+            assets,
+            apr,
+            details,
+            user_address,
+            _,
+        ) in individual_shares:
+            if total_user_share_value_usd > 0:
+                ratio = round(
+                    float(user_share / total_user_share_value_usd)
+                    * 100
+                    * 100
+                    / total_ratio,
+                    2,
+                )
+            else:
+                ratio = 0.0
+
+            allocations.append(
+                {
+                    "chain": chain,
+                    "type": dex_type,
+                    "id": pool_id,
+                    "assets": assets,
+                    "apr": round(apr, 2),
+                    "details": details,
+                    "ratio": float(ratio),
+                    "address": user_address,
+                }
+            )
         
         # Store the calculated portfolio value and breakdown
         self.portfolio_data = {
@@ -1400,111 +1428,99 @@
             }
         }
         """
-=======
-        except Exception as e:
-            self.context.logger.error(f"Exception during hash payload conversion: {e}")
-            return None
-
-        self.context.logger.info(f"Vanity transaction hash: {tx_hash}")
->>>>>>> e5ac09d9
-
-        return tx_hash
-
-
-class GetPositionsBehaviour(LiquidityTraderBaseBehaviour):
-    """Behaviour that gets the balances of the assets of agent safes."""
-
-    matching_round: Type[AbstractRound] = GetPositionsRound
-    current_positions = None
-
-    def async_act(self) -> Generator:
-        """Async act"""
-        with self.context.benchmark_tool.measure(self.behaviour_id).local():
-            if not self.assets:
-                self.assets = self.params.initial_assets
-                self.store_assets()
-
-            positions = yield from self.get_positions()
-            yield from self._adjust_current_positions_for_backward_compatibility(
-                self.current_positions
-            )
-            self.context.logger.info(f"POSITIONS: {positions}")
-            sender = self.context.agent_address
-
-            if positions is None:
-                positions = GetPositionsRound.ERROR_PAYLOAD
-
-            serialized_positions = json.dumps(positions, sort_keys=True)
-            payload = GetPositionsPayload(sender=sender, positions=serialized_positions)
-
-        with self.context.benchmark_tool.measure(self.behaviour_id).consensus():
-            yield from self.send_a2a_transaction(payload)
-            yield from self.wait_until_round_end()
-
-        self.set_done()
-
-
-class EvaluateStrategyBehaviour(LiquidityTraderBaseBehaviour):
-    """Behaviour that finds the opportunity and builds actions."""
-
-    matching_round: Type[AbstractRound] = EvaluateStrategyRound
-    selected_opportunities = None
-    position_to_exit = None
-    trading_opportunities = []
-
-    def async_act(self) -> Generator:
-        """Async act"""
-        with self.context.benchmark_tool.measure(self.behaviour_id).local():
-            has_funds = True
-            if not self.current_positions:
-                has_funds = any(
-                    asset.get("balance", 0) > 0
-                    for position in self.synchronized_data.positions
-                    for asset in position.get("assets", [])
-                )
-
-            if not has_funds:
-                actions = []
-                self.context.logger.info("No funds available.")
-                sender = self.context.agent_address
-                payload = EvaluateStrategyPayload(
-                    sender=sender, actions=json.dumps(actions)
-                )
-            else:
-                yield from self.fetch_all_trading_opportunities()
-
-                if self.current_positions:
-                    for position in (
-                        pos
-                        for pos in self.current_positions
-                        if pos.get("status") == PositionStatus.OPEN.value
-                    ):
-                        dex_type = position.get("dex_type")
-                        strategy = self.params.dex_type_to_strategy.get(dex_type)
-                        if strategy:
-                            if (
-                                position.get("status", PositionStatus.CLOSED.value)
-                                != PositionStatus.OPEN.value
-                            ):
-                                continue
-                            metrics = self.get_returns_metrics_for_opportunity(
-                                position, strategy
-                            )
-                            if metrics:
-                                position.update(metrics)
-                        else:
-                            self.context.logger.error(
-                                f"No strategy found for dex type {dex_type}"
-                            )
-
-                self.execute_hyper_strategy()
-                actions = (
-                    yield from self.get_order_of_transactions()
-                    if self.selected_opportunities is not None
-                    else []
-                )
-
-<<<<<<< HEAD
+
+        variables = {"poolId": pool_id.lower(), "userAddress": user_address.lower()}
+        body = json.dumps({"query": query, "variables": variables}).encode("utf-8")
+        headers = {"Content-Type": "application/json"}
+        response = yield from self.get_http_response(
+            "POST", subgraph_url, body, headers
+        )
+
+        if response.status_code != 200:
+            self.context.logger.error(
+                f"Query failed with status code {response.status_code}: {response.body}"
+            )
+            return {}
+
+        try:
+            data = json.loads(response.body)["data"]
+        except json.decoder.JSONDecodeError as e:
+            self.context.logger.error(f"Failed to parse response: {e}")
+            return {}
+
+        pool = data.get("pool")
+        pool_shares = data.get("poolShares")
+
+        if not pool:
+            self.context.logger.error("Pool not found.")
+            return {}
+
+        if not pool_shares:
+            user_balance = Decimal("0")
+            self.context.logger.info(
+                "No pool shares found for the specified user address and pool ID."
+            )
+            return {}
+        else:
+            user_balance = Decimal(pool_shares[0]["balance"])
+
+        total_shares = Decimal(pool["totalShares"])
+
+        getcontext().prec = 50  # Increase decimal precision
+        ctx = Context(prec=50)  # Use higher-precision data type
+
+        user_share = ctx.divide(user_balance, total_shares)
+
+        # Calculate user's token balances
+        user_token_balances = {}
+        for token in pool["tokens"]:
+            token_address = to_checksum_address(token["address"])
+            token_balance = Decimal(token["balance"])
+            user_token_balance = user_share * token_balance
+            user_token_balances[token_address] = user_token_balance
+
+        return user_token_balances
+
+    def get_user_share_value_sturdy(
+        self, user_address: str, aggregator_address: str, asset_address: str, chain: str
+    ) -> Generator[None, None, Optional[Dict[str, Any]]]:
+        """Calculate the user's share value and token balance in a Sturdy vault."""
+        # Get user's underlying asset balance in the vault
+        user_asset_balance = yield from self.contract_interact(
+            performative=ContractApiMessage.Performative.GET_RAW_TRANSACTION,
+            contract_address=aggregator_address,
+            contract_public_id=YearnV3VaultContract.contract_id,
+            contract_callable="balance_of",
+            data_key="amount",
+            owner=user_address,
+            chain_id=chain,
+        )
+        if user_asset_balance is None:
+            self.context.logger.error("Failed to get user's asset balance.")
+            return {}
+
+        user_asset_balance = Decimal(user_asset_balance)
+
+        # Get decimals for proper scaling
+        decimals = yield from self.contract_interact(
+            performative=ContractApiMessage.Performative.GET_RAW_TRANSACTION,
+            contract_address=aggregator_address,
+            contract_public_id=YearnV3VaultContract.contract_id,
+            contract_callable="decimals",
+            data_key="decimals",
+            chain_id=chain,
+        )
+        if decimals is None:
+            self.context.logger.error("Failed to get decimals.")
+            return {}
+
+        scaling_factor = Decimal(10 ** int(decimals))
+
+        # Adjust decimals for assets
+        user_asset_balance /= scaling_factor
+
+        return {asset_address: user_asset_balance}
+
     def _get_aggregator_name(
         self, aggregator_address: str, chain: str
     ) -> Generator[None, None, Optional[str]]:
@@ -1718,7 +1734,6 @@
                     else:
                         # Check external DB
                         agent_type = yield from self.get_agent_type_by_name(AGENT_TYPE)
-                        print("agent_type", agent_type)
                         if not agent_type:
                             agent_type = yield from self.create_agent_type(
                                 AGENT_TYPE, 
@@ -2165,83 +2180,6 @@
             self.context.logger.info(f"V_initial : {V_initial}")
 
         return V_initial
-
-    def calculate_actual_apr_for_positions(
-        self
-    ) -> Generator[None, None, Dict[str, float]]:
-        """Calculate the actual APR for a position based on performance over time."""
-        
-        
-        # Find the position in current_positions to get timestamp
-        position = next(
-            (
-                pos
-                for pos in self.current_positions
-                if pos.get("pool_id") == pool_id 
-                and pos.get("chain") == chain
-                and pos.get("status") == PositionStatus.OPEN.value
-            ),
-            None,
-        )
-        
-        self.current_positions
-
-        if not position:
-            return actual_apr_data
-                
-        # Get initial investment timestamp
-        timestamp = position.get("timestamp")
-        if not timestamp:
-            return actual_apr_data
-                
-        # Calculate days since investment
-        current_timestamp = int(datetime.now().timestamp())
-        days_invested = max(1, (current_timestamp - timestamp) / (60 * 60 * 24))
-        
-        # Calculate initial investment value
-        initial_value = yield from self.calculate_initial_investment_value(position)
-        if initial_value is None:
-            return actual_apr_data
-        
-        self.context.logger.info(f"initial_value on actual APR function:{initial_value}")
-        # Convert initial_value to Decimal for calculation with other Decimal values
-        initial_value_decimal = Decimal(str(initial_value))  # Convert through string for precision
-        
-        self.context.logger.info(f"initial_value_decimal on actual APR function:{initial_value_decimal}")
-        # Current value is the user_share calculated earlier
-        current_value = user_share
-        
-        self.context.logger.info(f"current_value on actual APR function:{current_value}")
-        # Calculate actual APR
-        if initial_value > 0 and days_invested > 0:
-            profit = current_value - initial_value_decimal  # Now both are Decimal
-            self.context.logger.info(f"profit = current_value - initial_value_decimal  on actual APR function:{profit}")
-            annualized_return = (profit / initial_value_decimal) * (Decimal(365) / Decimal(days_invested))
-            actual_apr = float(annualized_return * 100)  # Convert to percentage
-            
-            # Store the actual APR for this position
-            actual_apr_data[pool_id] = round(actual_apr, 2)
-            self.context.logger.info(f"actual_apr_data[pool_id]  on actual APR function:{actual_apr_data[pool_id]}")
-            # Accumulate for weighted average calculation
-            total_initial_value += initial_value_decimal
-            total_current_value += current_value
-            weighted_days += initial_value_decimal * Decimal(days_invested)
-
-            self.context.logger.info(f"total_initial_value{total_initial_value}")       
-            self.context.logger.info(f"total_current_value{total_current_value}")       
-            self.context.logger.info(f"weighted_days{weighted_days}")        
-        # Calculate overall portfolio APR
-        if total_initial_value > 0:
-            avg_days = weighted_days / total_initial_value if total_initial_value > 0 else Decimal(1)
-            self.context.logger.info(f"avg_days{avg_days}")  
-            total_profit = total_current_value - total_initial_value
-            self.context.logger.info(f"total_profit{total_profit}")  
-            total_annualized_return = (total_profit / total_initial_value) * (Decimal(365) / avg_days)
-            self.context.logger.info(f"total_annualized_return{total_annualized_return}")  
-            total_actual_apr = float(total_annualized_return * 100)  # Convert to percentage
-            self.context.logger.info(f"total_actual_apr{total_actual_apr}")  
-            actual_apr_data["total_actual_apr"] = round(total_actual_apr, 2)
-        return actual_apr_data
     
     def calculate_actual_apr(self) -> Generator[None, None, Dict[str, float]]:
         """
@@ -2369,8 +2307,8 @@
                         strategy = self.params.dex_type_to_strategy.get(dex_type)
                         if strategy:
                             if (
-                                not position.get("status", PositionStatus.CLOSED.value)
-                                == PositionStatus.OPEN.value
+                                position.get("status", PositionStatus.CLOSED.value)
+                                != PositionStatus.OPEN.value
                             ):
                                 continue
                             metrics = self.get_returns_metrics_for_opportunity(
@@ -2390,8 +2328,6 @@
                     else []
                 )
 
-=======
->>>>>>> e5ac09d9
                 if actions:
                     self.context.logger.info(f"Actions: {actions}")
                 else:
@@ -6231,9 +6167,5 @@
         EvaluateStrategyBehaviour,
         DecisionMakingBehaviour,
         PostTxSettlementBehaviour,
-<<<<<<< HEAD
-		]
-=======
         FetchStrategiesBehaviour,
-    ]
->>>>>>> e5ac09d9
+    ]