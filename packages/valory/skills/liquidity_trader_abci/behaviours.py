--- conflicted
+++ resolved
@@ -2316,76 +2316,9 @@
     def get_transaction_data_for_route(
         self, positions, action
     ) -> Generator[None, None, Dict]:
-<<<<<<< HEAD
         bridge_and_swap_actions = {}
         routes = yield from self._fetch_routes(positions, action)
         if not routes:
-=======
-        """Get transaction data for route from LiFi API"""
-        bridge_and_swap_actions = {"actions": []}
-        from_chain = action.get("from_chain")
-        to_chain = action.get("to_chain")
-        from_chain_id = self.params.chain_to_chain_id_mapping.get(from_chain)
-        to_chain_id = self.params.chain_to_chain_id_mapping.get(to_chain)
-        from_token_address = action.get("from_token")
-        to_token_address = action.get("to_token")
-        from_token_symbol = action.get("from_token_symbol")
-        to_token_symbol = action.get("to_token_symbol")
-        allow_switch_chain = True
-        slippage = self.params.slippage_for_swap
-        amount = self._get_balance(from_chain, from_token_address, positions)
-        from_address = self.params.safe_contract_addresses.get(from_chain)
-        to_address = self.params.safe_contract_addresses.get(to_chain)
-
-        # TO:DO - Add logic to maintain a list of blacklisted bridges
-        params = {
-            "fromAddress": from_address,
-            "toAddress": to_address,
-            "fromChainId": from_chain_id,
-            "fromAmount": amount,
-            "fromTokenAddress": from_token_address,
-            "toChainId": to_chain_id,
-            "toTokenAddress": to_token_address,
-            "options": {
-                "integrator": INTEGRATOR,
-                "slippage": slippage,
-                "allowSwitchChain": allow_switch_chain,
-                "bridges": {"deny": ["stargateV2Bus"]},
-            },
-        }
-
-        if any(value is None for key, value in params.items()):
-            self.context.logger.error(f"Missing value in params: {params}")
-            return {}
-
-        self.context.logger.info(
-            f"Finding route: {from_token_symbol}({from_chain}) --> {to_token_symbol}({to_chain})"
-        )
-
-        url = self.params.lifi_advance_routes_url
-        routes_response = yield from self.get_http_response(
-            "POST",
-            url,
-            json.dumps(params).encode(),
-            headers={
-                "accept": "application/json",
-                "Content-Type": "application/json",  # Ensure the correct content type
-            },
-        )
-
-        if routes_response.status_code != HTTP_OK:
-            response = json.loads(routes_response.body)
-            self.context.logger.error(f"Error encountered: {response['message']}")
-            return {}
-
-        try:
-            routes_response = json.loads(routes_response.body)
-        except (ValueError, TypeError) as e:
-            self.context.logger.error(
-                f"Could not parse response from api, "
-                f"the following error was encountered {type(e).__name__}: {e}"
-            )
->>>>>>> 0fbb52fb
             return {}
 
         for route in routes:
@@ -2445,22 +2378,7 @@
                 if not payload_string:
                     all_steps_successful = False
                     break
-<<<<<<< HEAD
                 
-=======
-
-                safe_tx_hash = safe_tx_hash[2:]
-                tx_params = dict(
-                    ether_value=ETHER_VALUE,
-                    safe_tx_gas=SAFE_TX_GAS,
-                    operation=SafeOperation.DELEGATE_CALL.value,
-                    to_address=multisend_address,
-                    data=bytes.fromhex(multisend_tx_hash[2:]),
-                    safe_tx_hash=safe_tx_hash,
-                )
-                payload_string = hash_payload_to_hex(**tx_params)
-
->>>>>>> 0fbb52fb
                 bridge_and_swap_actions["actions"].append(
                     {
                         "action": Action.BRIDGE_SWAP.value,
@@ -2851,12 +2769,8 @@
                 "X-Access-Key": self.params.tenderly_access_key,
             },
         )
-<<<<<<< HEAD
-
-        if response.status_code != 200:
-=======
+
         if response.status_code != HTTP_OK:
->>>>>>> 0fbb52fb
             self.context.logger.error(
                 f"Could not retrieve data from url {api_url}. Status code {response.status_code}. Error Message {response.body}"
             )
