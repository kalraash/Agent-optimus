--- conflicted
+++ resolved
@@ -100,11 +100,8 @@
 STRATEGY_TO_PROTOCOL = {
     "balancer_pools_search": "balancerPool",
     "asset_lending": "sturdy",
-<<<<<<< HEAD
     "uniswap_pools_search": "UniswapV3",
-=======
     "velodrome_pools_search": "velodrome",
->>>>>>> 8812445f
 }
 # Reverse mapping for converting protocol names back to strategy names
 PROTOCOL_TO_STRATEGY = {v: k for k, v in STRATEGY_TO_PROTOCOL.items()}
@@ -112,6 +109,7 @@
     "balancerPool": "protocol for investing in liquidity positions",
     "sturdy": "protocol for lending assets",
     "UniswapV3": "protocol for investing in liquidity positions",
+    "velodrome": "protocol for investing in liquidity positions"
 }
 
 
@@ -700,7 +698,6 @@
             last_selected_threshold = THRESHOLDS.get(previous_trading_type)
 
             # Convert strategy names to protocol names for LLM
-<<<<<<< HEAD
             available_protocols = [
                 STRATEGY_TO_PROTOCOL.get(strategy, strategy)
                 for strategy in self.available_strategies
@@ -709,12 +706,6 @@
             available_protocols_definitons = {
                 protocol: PROTOCOL_DEFINITIONS.get(protocol, "")
                 for protocol in available_protocols
-=======
-            available_protocols_for_llm = {
-                "balancerPool": "protocol for investing in liquidity positions",
-                "sturdy": "protocol for lending assets",
-                "velodrome": "protocol for investing in liquidity positions",
->>>>>>> 8812445f
             }
 
             # Convert previous selected protocols to their protocol names
