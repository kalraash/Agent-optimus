--- conflicted
+++ resolved
@@ -15,11 +15,7 @@
 include = "packages"
 
 [tool.poetry.dependencies]
-<<<<<<< HEAD
-python = "<3.11.9,>=3.10"
-=======
-python = "<3.13,>=3.10"
->>>>>>> 1ff5cab5
+python = "<3.12,>=3.10"
 open-autonomy = "==0.16.1"
 open-aea-test-autonomy = "==0.16.1"
 open-aea = "==1.57.0"
@@ -37,7 +33,7 @@
 openapi-spec-validator = "<0.5.0,>=0.4.0"
 hypothesis = "==6.21.6"
 requests = "<2.31.2,>=2.28.1"
-<<<<<<< HEAD
+pyinstaller = "==6.8.0"
 py-multibase = "==1.0.3"
 py-multicodec = "==0.2.1"
 py-eth-sig-utils = "*"
@@ -75,7 +71,4 @@
 pytest-xprocess = ">=0.18.1,<0.19.0"
 [tool.poetry.group.dev.dependencies.tomte]
 version = ">=0.2.16"
-extras = [ "cli", "tests",]
-=======
-pyinstaller = "==6.8.0"
->>>>>>> 1ff5cab5
+extras = [ "cli", "tests",]